/* MeshIt - a 3D mesh generator for fractured reservoirs
 *
 * Copyright (C) 2020
 *
 * Mauro Cacace (GFZ, cacace@gfz-potsdam.de),
 * Guido Blöcher (GFZ, bloech@gfz-potsdam.de),
 *
 * This program is free software: you can redistribute it and/or modify
 * it under the terms of the GNU Affero General Public License as
 * published by the Free Software Foundation, either version 3 of the
 * License, or (at your option) any later version, complemented with
 * the following provision:
 * For the scientific transparency and verification of results obtained
 * and communicated to the public after using a modified version of the
 * work, You (as the recipient of the source code and author of this
 * modified version, used to produce the published results in scientific
 * communications) commit to make this modified source code available in
 * a repository that is easily and freely accessible for a duration of
 * five years after the communication of the obtained results.
 *
 * This program is distributed in the hope that it will be useful,
 * but WITHOUT ANY WARRANTY; without even the implied warranty of
 * MERCHANTABILITY or FITNESS FOR A PARTICULAR PURPOSE.  See the
 * GNU Affero General Public License for more details.
 *
 * You should have received a copy of the GNU Affero General Public License
 * along with this program.  If not, see <http://www.gnu.org/licenses/>.
 */

#include <sstream>

#include "core.h"
#include "geometry.h"
#include "intersections.h"

#define SQUAREROOTTWO 1.4142135623730950488016887242096980785696718753769480732
#define MY_PI 3.141592653589793238462643383279502884197169399375105820974944592308

/* This mutex is required to protected concurrent accesses on shared list
 * objects. Use a global mutex for now to avoid more extensive changes to the
 * code base. */
QMutex mutex;

/********** Class C_Eigenvalue **********/

void C_Eigenvalue::ComputeEigenvalue()
{
	Tridiagonal();

	if (QLAlgorithm())
	{
		DecreasingSort();
		GuaranteeRotation();
	}
	else
		exit(EXIT_FAILURE);
}

void C_Eigenvalue::Tridiagonal()
{
	double SM_00 = Element[0][0];
	double SM_01 = Element[0][1];
	double SM_02 = Element[0][2];
	double SM_11 = Element[1][1];
	double SM_12 = Element[1][2];
	double SM_22 = Element[2][2];

	Diag[0] = SM_00;
	Subd[2] = 0;

	if (SM_02 != 0.0)
	{
		double Length = std::sqrt(SM_01 * SM_01 + SM_02 * SM_02);
		double InvLength = 1.0 / Length;

		SM_01 *= InvLength;
		SM_02 *= InvLength;

		double Q = 2.0 * SM_01 * SM_12 + SM_02 * (SM_22 - SM_11);

		Diag[1] = SM_11 + SM_02 * Q;
		Diag[2] = SM_22 - SM_02 * Q;

		Subd[0] = Length;
		Subd[1] = SM_12 - SM_01 * Q;

		Element[0][0] = 1.0;
		Element[0][1] = 0.0;
		Element[0][2] = 0.0;
		Element[1][0] = 0.0;
		Element[1][1] = SM_01;
		Element[1][2] = SM_02;
		Element[2][0] = 0.0;
		Element[2][1] = SM_02;
		Element[2][2] = -SM_01;

		IsRotation = false;
	}
	else
	{
		Diag[1] = SM_11;
		Diag[2] = SM_22;

		Subd[0] = SM_01;
		Subd[1] = SM_12;

		Element[0][0] = 1.0;
		Element[0][1] = 0.0;
		Element[0][2] = 0.0;
		Element[1][0] = 0.0;
		Element[1][1] = 1.0;
		Element[1][2] = 0.0;
		Element[2][0] = 0.0;
		Element[2][1] = 0.0;
		Element[2][2] = 1.0;

		IsRotation = true;
	}
}

bool C_Eigenvalue::QLAlgorithm()
{
	const int iMaxIter = 32;

	for (int i0 = 0; i0 != 3; i0++)
	{
		int i1;
		for (i1 = 0; i1 != iMaxIter; i1++)
		{
			int i2;
			for (i2 = i0; i2 <= (3 - 2); i2++)
			{
				double Tmp = FABS(Diag[i2]) + FABS(Diag[i2 + 1]);
				if (FABS(Subd[i2]) + Tmp == Tmp)
					break;
			}

			if (i2 == i0)
				break;

			double G = (Diag[i0 + 1] - Diag[i0]) / (2.0 * Subd[i0]);
			double R = std::sqrt(G * G + 1.0);

			if (G < 0.0)
				G = Diag[i2] - Diag[i0] + Subd[i0] / (G - R);
			else
				G = Diag[i2] - Diag[i0] + Subd[i0] / (G + R);

			double Sin = 1.0, Cos = 1.0, P = 0.0;

			for (int i3 = i2 - 1; i3 >= i0; i3--)
			{
				double F = Sin * Subd[i3];
				double B = Cos * Subd[i3];

				if (FABS(F) >= FABS(G))
				{
					Cos = G / F;
					R = std::sqrt(Cos * Cos + 1.0);
					Subd[i3 + 1] = F * R;
					Sin = 1.0 / R;
					Cos *= Sin;
				}
				else
				{
					Sin = F / G;
					R = std::sqrt(Sin * Sin + 1.0);
					Subd[i3 + 1] = G * R;
					Cos = 1.0 / R;
					Sin *= Cos;
				}

				G = Diag[i3 + 1] - P;
				R = (Diag[i3] - G) * Sin + 2.0 * B * Cos;
				P = Sin * R;
				Diag[i3 + 1] = G + P;
				G = Cos * R - B;

				for (int i4 = 0; i4 != 3; i4++)
				{
					F = Element[i4][i3 + 1];
					Element[i4][i3 + 1] = Sin * Element[i4][i3] + Cos * F;
					Element[i4][i3] = Cos * Element[i4][i3] - Sin * F;
				}
			}
			Diag[i0] -= P;
			Subd[i0] = G;
			Subd[i2] = 0.0;
		}
		if (i1 == iMaxIter)
			return false;
	}
	return true;
}

void C_Eigenvalue::DecreasingSort()
{
	/*Sort eigenvalues in decreasing order*/
	for (int i0 = 0, i1; i0 <= 3 - 2; i0++)
	{
		/*locate maximum eigenvalue*/
		i1 = i0;
		double Max = Diag[i1];
		int i2;
		for (i2 = i0 + 1; i2 != 3; i2++)
		{
			if (Diag[i2] > Max)
			{
				i1 = i2;
				Max = Diag[i1];
			}
		}
		if (i1 != i0)
		{
			/*swap eigenvalues*/
			Diag[i1] = Diag[i0];
			Diag[i0] = Max;
			/*swap eigenvectors*/
			for (i2 = 0; i2 != 3; i2++)
			{
				double Tmp = Element[i2][i0];
				Element[i2][i0] = Element[i2][i1];
				Element[i2][i1] = Tmp;
				IsRotation = !IsRotation;
			}
		}
	}
}

void C_Eigenvalue::GuaranteeRotation()
{
	if (!IsRotation)
	{
		/*change sign on the first column*/
		for (int iRow = 0; iRow != 3; iRow++)
			Element[iRow][0] = -Element[iRow][0];
	}
}

/********** Class C_Colors **********/

C_Colors::C_Colors()
{
	/*RED*/
	this->Red[0] = 1.0f;
	this->Red[1] = 0.0f;
	this->Red[2] = 0.0f;
	this->Red[3] = 1.0f;
	this->LightRed[0] = 1.0f;
	this->LightRed[1] = 0.75f;
	this->LightRed[2] = 0.5f;
	this->LightRed[3] = 1.0f;
	this->RedTrans[0] = 1.0f;
	this->RedTrans[1] = 0.0f;
	this->RedTrans[2] = 0.0f;
	this->RedTrans[3] = 0.8f;
	/*GREEN*/
	this->Green[0] = 0.0f;
	this->Green[1] = 1.0f;
	this->Green[2] = 0.0f;
	this->Green[3] = 1.0f;
	this->LightGreen[0] = 0.75f;
	this->LightGreen[1] = 1.0f;
	this->LightGreen[2] = 0.5f;
	this->LightGreen[3] = 1.0f;
	this->GreenTrans[0] = 0.0f;
	this->GreenTrans[1] = 1.0f;
	this->GreenTrans[2] = 0.0f;
	this->GreenTrans[3] = 0.8f;
	/*BLUE*/
	this->Blue[0] = 0.0f;
	this->Blue[1] = 0.0f;
	this->Blue[2] = 1.0f;
	this->Blue[3] = 1.0f;
	this->LightBlue[0] = 0.5f;
	this->LightBlue[1] = 0.75f;
	this->LightBlue[2] = 1.0f;
	this->LightBlue[3] = 1.0f;
	this->BlueTrans[0] = 0.0f;
	this->BlueTrans[1] = 0.0f;
	this->BlueTrans[2] = 1.0f;
	this->BlueTrans[3] = 0.8f;
	/*MAGENTA*/
	this->Magenta[0] = 1.0f;
	this->Magenta[1] = 0.0f;
	this->Magenta[2] = 1.0f;
	this->Magenta[3] = 1.0f;
	this->LightMagenta[0] = 1.0f;
	this->LightMagenta[1] = 0.5f;
	this->LightMagenta[2] = 1.0f;
	this->LightMagenta[3] = 1.0f;
	this->MagentaTrans[0] = 1.0f;
	this->MagentaTrans[1] = 0.0f;
	this->MagentaTrans[2] = 1.0f;
	this->MagentaTrans[3] = 0.8f;
	/*YELLOW*/
	this->Yellow[0] = 1.0f;
	this->Yellow[1] = 1.0f;
	this->Yellow[2] = 0.0f;
	this->Yellow[3] = 1.0f;
	this->YellowTrans[0] = 1.0f;
	this->YellowTrans[1] = 1.0f;
	this->YellowTrans[2] = 0.0f;
	this->YellowTrans[3] = 0.8f;
	/*CYAN*/
	this->Cyan[0] = 0.0f;
	this->Cyan[1] = 1.0f;
	this->Cyan[2] = 1.0f;
	this->Cyan[3] = 1.0f;
	this->CyanTrans[0] = 0.0f;
	this->CyanTrans[1] = 1.0f;
	this->CyanTrans[2] = 1.0f;
	this->CyanTrans[3] = 0.8f;
	/*WHITE*/
	this->White[0] = 1.0f;
	this->White[1] = 1.0f;
	this->White[2] = 1.0f;
	this->White[3] = 1.0f;
	this->WhiteTrans[0] = 1.0f;
	this->WhiteTrans[1] = 1.0f;
	this->WhiteTrans[2] = 1.0f;
	this->WhiteTrans[3] = 0.1f;
	/*GREY*/
	this->Grey[0] = 0.2f;
	this->Grey[1] = 0.2f;
	this->Grey[2] = 0.2f;
	this->Grey[3] = 1.0f;
	/*ORANGE*/
	this->Orange[0] = 1.0f;
	this->Orange[1] = 0.5f;
	this->Orange[2] = 0.0f;
	this->Orange[3] = 1.0f;

	/* Mint Tulip */
	this->MintTulip[0] = 191.f / 255.f;
	this->MintTulip[1] = 247.f / 255.f;
	this->MintTulip[2] = 226.f / 255.f;
	this->MintTulip[3] = 1.f;
}

/********** Class C_Material **********/

C_Material::C_Material()
{
	this->drawMatFaces = false;
	this->drawMatEdges = false;
}

/********** Class C_VTU **********/

void C_VTU::clear()
{
	this->NumberOfPoints = 0;
	this->NumberOfCells = 0;

	this->Points.clear();
	this->connectivity.clear();
	this->offsets.clear();
	this->types.clear();
	this->matType.clear();
	this->matR.clear();
	this->matG.clear();
	this->matB.clear();
	this->Object1.clear();
	this->Object2.clear();
	this->pointData.clear();
}

void C_VTU::write(QString FileName)
{
	QFile file(FileName);
	if (!file.open(QIODevice::WriteOnly | QIODevice::Text))
		return;
	QTextStream out(&file);
	out.setRealNumberPrecision(24);
	/*Write the header*/
	out << "<?xml version=\"1.0\"?>\n";
	out << "<VTKFile type=\"UnstructuredGrid\" version=\"0.1\" byte_order=\"LittleEndian\">\n";
	out << "  <UnstructuredGrid>\n";
	out << "    <Piece NumberOfPoints=\"" << this->NumberOfPoints << "\" NumberOfCells=\"" << this->NumberOfCells << "\">\n";
	/*Points block*/
	out << "      <Points>\n";
	out << "        <DataArray type=\"Float32\" NumberOfComponents=\"3\" format=\"ascii\">";
	for (int p = 0; p != this->Points.length(); p++)
		if (p % 10 == 0)
			out << endl
					<< "          " << this->Points[p].x() << " " << this->Points[p].y() << " " << this->Points[p].z();
		else
			out << " " << this->Points[p].x() << " " << this->Points[p].y() << " " << this->Points[p].z();
	out << endl;
	out << "        </DataArray>\n";
	out << "      </Points>\n";
	/*Cells block*/
	out << "      <Cells>\n";
	out << "        <DataArray type=\"Int32\" Name=\"connectivity\" format=\"ascii\">\n";
	out << "          ";
	for (int c = 0; c != this->connectivity.length(); c++)
		out << this->connectivity[c] << " ";
	out << "\n";
	out << "        </DataArray>\n";
	out << "        <DataArray type=\"Int32\" Name=\"offsets\" format=\"ascii\">\n";
	out << "          ";
	for (int o = 0; o != this->offsets.length(); o++)
		out << this->offsets[o] << " ";
	out << "\n";
	out << "        </DataArray>\n";
	out << "        <DataArray type=\"UInt8\" Name=\"types\" format=\"ascii\">\n";
	out << "          ";
	for (int t = 0; t != this->types.length(); t++)
		out << this->types[t] << " ";
	out << "\n";
	out << "        </DataArray>\n";
	out << "      </Cells>\n";
	/*PointData block*/
	out << "      <PointData>\n";
	/*PointType is Set for ConvexHull or Intersections*/
	if (this->pointData.length() != 0)
	{
		out << "        <DataArray type=\"Int32\" Name=\"pointData\" format=\"ascii\">\n";
		out << "          ";
		for (int p = 0; p != this->pointData.length(); p++)
			out << this->pointData[p] << " ";
		out << "\n";
		out << "        </DataArray>\n";
	}
	out << "      </PointData>\n";
	/*CellData block*/
	out << "      <CellData>\n";
	/*Here the intersections belonging to a mesh are stored*/
	if (this->Object1.length() != 0 || this->Object2.length() != 0)
	{
		out << "        <DataArray type=\"Int32\" Name=\"Object1\" format=\"ascii\">"
				<< "\n";
		out << "          ";
		for (int m = 0; m != this->Object1.length(); m++)
			out << this->Object1[m] << " ";
		out << "\n";
		out << "        </DataArray>"
				<< "\n";
		out << "        <DataArray type=\"Int32\" Name=\"Object2\" format=\"ascii\">"
				<< "\n";
		out << "          ";
		for (int m = 0; m != this->Object2.length(); m++)
			out << this->Object2[m] << " ";
		out << "\n";
		out << "        </DataArray>"
				<< "\n";
	}
	/*matType is defined for constraints and for Tets*/
	if (this->matType.length() != 0)
	{
		out << "        <DataArray type=\"Int32\" Name=\"matType\" format=\"ascii\">"
				<< "\n";
		out << "          ";
		for (int m = 0; m != this->matType.length(); m++)
			out << this->matType[m] << " ";
		out << "\n";
		out << "        </DataArray>"
				<< "\n";
	}
	/*MatRGB and size are defined for constraints*/
	if (this->matR.length() != 0 || this->matG.length() != 0 || this->matB.length() != 0)
	{
		out << "        <DataArray type=\"Int32\" Name=\"red\" format=\"ascii\">"
				<< "\n";
		out << "          ";
		for (int m = 0; m != this->matR.length(); m++)
			out << this->matR[m] << " ";
		out << "\n";
		out << "        </DataArray>"
				<< "\n";
		out << "        <DataArray type=\"Int32\" Name=\"green\" format=\"ascii\">"
				<< "\n";
		out << "          ";
		for (int m = 0; m != this->matG.length(); m++)
			out << this->matG[m] << " ";
		out << "\n";
		out << "        </DataArray>"
				<< "\n";
		out << "        <DataArray type=\"Int32\" Name=\"blue\" format=\"ascii\">"
				<< "\n";
		out << "          ";
		for (int m = 0; m != this->matB.length(); m++)
			out << this->matB[m] << " ";
		out << "\n";
		out << "        </DataArray>"
				<< "\n";
	}
	out << "      </CellData>\n";
	out << "    </Piece>\n";
	out << "  </UnstructuredGrid>\n";
	out << "</VTKFile>\n";

	file.close();
	this->clear();
}

void C_VTU::read(QString FileName)
{
	QString line;
	int connectivities;
	double d_value;
	int i_value;

	this->clear();

	QFile file(FileName);
	if (!file.open(QIODevice::ReadOnly | QIODevice::Text))
		return;
	QTextStream in(&file);

	while (!in.atEnd())
	{
		line = in.readLine().simplified();
		if (line.contains("offsets"))
		{
			line = in.readLine().simplified();
			connectivities = line.section(" ", -1, -1).toInt();
			break;
		}
	}

	in.seek(0);

	while (!in.atEnd())
	{
		line = in.readLine().simplified();
		if (line.contains("<Piece"))
		{
			this->NumberOfPoints = line.section("\"", 1, 1).toInt();
			this->NumberOfCells = line.section("\"", 3, 3).toInt();
		}
		if (line.contains("NumberOfComponents"))
		{
			for (int p = 0; p != this->NumberOfPoints; p++)
			{
				C_Vector3D Po;
				in >> d_value;
				Po.setX(d_value);
				in >> d_value;
				Po.setY(d_value);
				in >> d_value;
				Po.setZ(d_value);
				this->Points.append(Po);
			}
		}
		if (line.contains("connectivity"))
		{
			for (int c = 0; c != connectivities; c++)
			{
				in >> i_value;
				this->connectivity.append(i_value);
			}
		}
		if (line.contains("offsets"))
		{
			for (int c = 0; c != this->NumberOfCells; c++)
			{
				in >> i_value;
				this->offsets.append(i_value);
			}
		}
		if (line.contains("types"))
		{
			for (int c = 0; c != this->NumberOfCells; c++)
			{
				in >> i_value;
				this->types.append(i_value);
			}
		}
		if (line.contains("pointData"))
		{
			for (int p = 0; p != this->NumberOfPoints; p++)
			{
				in >> i_value;
				this->pointData.append(i_value);
			}
		}
		if (line.contains("Object1"))
		{
			for (int c = 0; c != this->NumberOfCells; c++)
			{
				in >> i_value;
				this->Object1.append(i_value);
			}
		}
		if (line.contains("Object2"))
		{
			for (int c = 0; c != this->NumberOfCells; c++)
			{
				in >> i_value;
				this->Object2.append(i_value);
			}
		}
		if (line.contains("matType"))
		{
			for (int c = 0; c != this->NumberOfCells; c++)
			{
				in >> i_value;
				this->matType.append(i_value);
			}
		}
		if (line.contains("\"red\""))
		{
			for (int c = 0; c != this->NumberOfCells; c++)
			{
				in >> i_value;
				this->matR.append(i_value);
			}
		}
		if (line.contains("\"green\""))
		{
			for (int c = 0; c != this->NumberOfCells; c++)
			{
				in >> i_value;
				this->matG.append(i_value);
			}
		}
		if (line.contains("\"blue\""))
		{
			for (int c = 0; c != this->NumberOfCells; c++)
			{
				in >> i_value;
				this->matB.append(i_value);
			}
		}
	}
}

/********** Class C_Line **********/

void C_Line::AddPosition()
{
	/*
		Add a length position to the points of a convex hull.
		The first point of the convex hull has a position of zero.
		The next point of the convex hull has a position of the previous point plus the length of the segment between these two points.
		Therefore the position increases from one point to the other by the length of the segment and the position is stored in NsPos.
	*/
	if (this->Ns.isEmpty())
		return;

	NsPos.clear();
	double Position = 0;
	NsPos.append(Position);

	for (int n = 0; n != Ns.length() - 1; n++)
	{
		double part = (Ns[n + 1].x() - Ns[n].x()) * (Ns[n + 1].x() - Ns[n].x()) +
									(Ns[n + 1].y() - Ns[n].y()) * (Ns[n + 1].y() - Ns[n].y()) +
									(Ns[n + 1].z() - Ns[n].z()) * (Ns[n + 1].z() - Ns[n].z());
		Position += std::sqrt(part);
		NsPos.append(Position);
	}
}

void C_Line::AddPoint(C_Vector3D TP)
{
	/*
		Add a point to the belonging line
	*/
	C_Vector3D *xProjection = new C_Vector3D;
	for (int n = 0; n != this->Ns.length() - 1; n++)
	{
		projectTo(TP, this->Ns[n], this->Ns[n + 1], xProjection);
		if (lengthSquared(*xProjection) != 0 && lengthSquared(*xProjection - TP) < 1e-24)
		{
			this->Ns.insert(n + 1, TP);
			return;
		}
	}
}

bool C_Line::isInside(C_Vector3D N)
{
	/*
		Point-in-polygon algorithm, created especially for World-Wide Web servers to process image maps with mouse-clickable regions.
		The original source code [INPOLY.C] was developed by Bob Stein and Craig Yap and can be found at (http://www.visibone.com/inpoly/inpoly.c)
	*/
	C_Vector3D oldN, newN;
	C_Vector3D N1, N2;
	bool inside = false;

	if (Ns.length() < 3)
		return false;

	oldN = Ns[0];

	for (int n = 1; n != Ns.length(); n++)
	{
		newN = Ns[n];
		if (newN.x() > oldN.x())
		{
			N1 = oldN;
			N2 = newN;
		}
		else
		{
			N1 = newN;
			N2 = oldN;
		}

		if (
				(newN.x() < N.x()) == (N.x() <= oldN.x()) /* edge "open" at left end */
				&&
				((long)N.y() - (long)N1.y()) * (long)(N2.x() - N1.x()) < ((long)N2.y() - (long)N1.y()) * (long)(N.x() - N1.x()))
			inside = !inside;

		oldN = newN;
	}
	return (inside);
}

void C_Line::calculate_min_max()
{
	/*
		Calculate the minimum and maximum extensions to set the Line.
	*/
	if (this->Ns.isEmpty())
		return;

	this->min = this->Ns.first();
	this->max = this->Ns.first();

	for (int n = 0; n != this->Ns.length(); n++)
	{
		if (this->Ns[n].x() < this->min.x())
			this->min.setX(this->Ns[n].x());
		if (this->Ns[n].y() < this->min.y())
			this->min.setY(this->Ns[n].y());
		if (this->Ns[n].z() < this->min.z())
			this->min.setZ(this->Ns[n].z());

		if (this->Ns[n].x() > this->max.x())
			this->max.setX(this->Ns[n].x());
		if (this->Ns[n].y() > this->max.y())
			this->max.setY(this->Ns[n].y());
		if (this->Ns[n].z() > this->max.z())
			this->max.setZ(this->Ns[n].z());
	}
}

void C_Line::Invert()
{
	/*
		Invert the place and position of the points within the list of a Convex Hull and calculate the new positions
	*/
	for (int n = 0; n != Ns.length(); n++)
		Ns.move(n, 0);
	this->AddPosition();
}

void C_Line::EraseSpecialPoints()
{
	/*
		Set Type for all points to the default value [DEFAULT].
	*/
	for (int n = 0; n != Ns.length(); n++)
		Ns[n].setType("DEFAULT");
}

void C_Line::MakeCornersSpecial()
{
	/*
		Sets the type for a corner point of a Convex Hull.
		It first checks if there is a hard corner (less than 135 degree).
	*	If found, it updates the Type to CORNER.
	*/
	C_Vector3D diff1, diff2, point;

	for (int n = 0; n != Ns.length() - 1; n++)
	{
		if (n == 0)
		{
			diff1 = Ns[Ns.length() - 2] - Ns[0];
			diff2 = Ns[1] - Ns[0];
		}
		else
		{
			diff1 = Ns[n - 1] - Ns[n];
			diff2 = Ns[n + 1] - Ns[n];
		}

		normalize(&diff1);
		normalize(&diff2);
		double alpha = dot(diff1, diff2);

		if (alpha > (-0.5 * SQUAREROOTTWO))
		{
			Ns[n].setType("CORNER");
			if (n == 0)
				Ns.last().setType("CORNER");
		}
	}
}

bool C_Line::SortByType(QString FLAG)
{
	/*
		Sort points of a Convex Hull based on their types [FLAG].
		As long as the first point of the C_Line has a different type than FLAG, it will be pushed to the end of the list.
	*/
	this->Ns.removeFirst(); /*the first point is identically with the last and therfore removed*/

	for (int n = 0; n != this->Ns.length(); n++)
	{
		if (this->Ns.first().type() != FLAG)
			this->Ns.move(0, this->Ns.length() - 1); /*point is not a special type --> push it to the end*/
		else
		{
			this->Ns.append(this->Ns.first()); /*the first point is duplicated at the end*/
			return true;
		}
	}
	this->Ns.append(this->Ns.first()); /*the first point is duplicated at the end*/
	return false;
}

void C_Line::CleanIdenticalPoints()
{
	/*
		Delete identical points from the line.
	*/
	if (this->Ns.length() < 2)
		return;

	for (int n = 0; n != Ns.length() - 1; n++)
	{
		if (lengthSquared(this->Ns[n] - this->Ns[n + 1]) < 1e-24)
		{
			if (Ns[n].type() == "DEFAULT")
				this->Ns.removeAt(n);
			else
				this->Ns.removeAt(n + 1);
			n--;
		}
	}
}

void C_Line::RefineByLength(double length)
{
	/*
		Refine an existing line by length.
		It first deletes all points which has a Type equal to DEFAULT.
		It then subdivided the new parts in intervals of length equals to length inserting new points in the list.
	*/
	if (this->Ns.length() < 2)
		return;

	C_Vector3D newPoint;
	C_Line newLine;
	newLine.Ns.append(Ns.first());
	newLine.NsPos.append(NsPos.first());

	for (int n = 1; n != Ns.length() - 1; n++)
	{
		if (Ns[n].type() != "DEFAULT")
		{
			newLine.Ns.append(Ns[n]);
			newLine.NsPos.append(NsPos[n]);
		}
	}
	newLine.Ns.append(Ns.last());
	newLine.NsPos.append(NsPos.last());

	for (int n = 0; n != newLine.Ns.length() - 1; n++)
	{
		double tms1 = (newLine.NsPos[n + 1] - newLine.NsPos[n]) / length;
		double tms2 = std::floor((newLine.NsPos[n + 1] - newLine.NsPos[n]) / length);
		int points;
		if ((tms1 - tms2) < .5)
			points = std::floor((newLine.NsPos[n + 1] - newLine.NsPos[n]) / length);
		else
			points = std::ceil((newLine.NsPos[n + 1] - newLine.NsPos[n]) / length);
		double minLength = (newLine.NsPos[n + 1] - newLine.NsPos[n]) / points;
		double tmpPos = newLine.NsPos[n];
		if (points > 1)
		{
			for (int c = 1; c != points; c++)
			{
				tmpPos += minLength;
				newPoint = this->getPointAtPos(tmpPos);
				newPoint.setType("DEFAULT");
				newLine.Ns.insert(n + c, newPoint);
				newLine.NsPos.insert(n + c, tmpPos);
			}
			n += points - 1;
		}
	}
	Ns.clear();

	for (int n = 0; n != newLine.Ns.length(); n++)
		Ns.append(newLine.Ns[n]);

	this->AddPosition();
}

bool C_Line::IsIdenticallyWith(C_Line Line)
{
	/*
		Determine whether an existing line is identical to the given Line
	*/
	bool found;
	if (Ns.length() != Line.Ns.length())
		return false;
	if (lengthSquared(Ns.first() - Line.Ns.first()) > 1e-24)
		Line.Invert();
	for (int n = 0; n != Line.Ns.length(); n++)
	{
		found = false;
		for (int n2 = 0; n2 != Ns.length(); n2++)
			if (lengthSquared(Ns[n2] - Line.Ns[n]) < 1e-24)
				found = true;
		if (!found)
			return false;
	}
	return true;
}

void C_Line::appendNonExistingSegment(C_Vector3D N1, C_Vector3D N2)
{
	/*
		Append a segment [N1, N2] to an existing C_Line (only if not already listed).
	*/
	bool append = true;

	if (lengthSquared(N1 - N2) < 1e-24) /*points are identical --> not a segment*/
		append = false;

	for (int n = 0; n < Ns.length(); n = n + 2)
	{
		if (lengthSquared(N1 - Ns[n]) < 1e-24 && lengthSquared(N2 - Ns[n + 1]) < 1e-24)
			append = false;
		if (lengthSquared(N2 - Ns[n]) < 1e-24 && lengthSquared(N1 - Ns[n + 1]) < 1e-24)
			append = false;
	}

	if (append)
	{
		Ns.append(N1);
		Ns.append(N2);
	}
}

void C_Line::GenerateFirstSplineOfSegments(C_Line *input)
{
	/*
		Generate an ordered polyline (no duplicated points of common intersections) defined by the intersection points between two surfaces.
		Update the intersection given the IDs of the two intersecting surfaces.
	*/
	this->appendNonExistingSegment(input->Ns[0], input->Ns[1]);
	input->Ns.removeAt(1);
	input->Ns.removeAt(0);

	/*look for the first node of the new list in the old one*/
	bool reloop = true;
	while (reloop)
	{
		reloop = false;
		for (int n = 0; n != input->Ns.length(); n++)
		{
			if (lengthSquared(input->Ns[n] - Ns.first()) < 1e-24)
			{
				if (n % 2 == 0)
				{
					Ns.prepend(input->Ns[n + 1]);
					input->Ns.removeAt(n + 1);
					input->Ns.removeAt(n);
					reloop = true;
					break;
				}
				else
				{
					Ns.prepend(input->Ns[n - 1]);
					input->Ns.removeAt(n);
					input->Ns.removeAt(n - 1);
					reloop = true;
					break;
				}
			}
		}
	}
	reloop = true;
	while (reloop)
	{
		reloop = false;
		for (int n = 0; n != input->Ns.length(); n++)
		{
			if (lengthSquared(input->Ns[n] - Ns.last()) < 1e-24)
			{
				if (n % 2 == 0)
				{
					Ns.append(input->Ns[n + 1]);
					input->Ns.removeAt(n + 1);
					input->Ns.removeAt(n);
					reloop = true;
					break;
				}
				else
				{
					Ns.append(input->Ns[n - 1]);
					input->Ns.removeAt(n);
					input->Ns.removeAt(n - 1);
					reloop = true;
					break;
				}
			}
		}
	}

	/*	QList<C_Vector3D>::iterator i;
		double x, y, z;
		for (i = Ns.begin(); i != Ns.end(); ++i)
		{
			x = i->x();
			y = i->y();
			z = i->z();
		}
	*/
	this->AddPosition();
}

C_Line
C_Line::calculateSkewLineTransversal(const C_Vector3D &P1, const C_Vector3D &P2, const C_Vector3D &Q1, const C_Vector3D &Q2)
{
	/*
		Calculates the shortest connector [L0] between two skew lines [L1 : P1+s*(P2-P1)] and [L2 : Q1+t*(Q2-Q1)]
		The shortest connector is defined as the transversal (i.e. common intersection line) of minimum length (i.e. perpendicular to each lines).
		Step 1. Calculate the normal [R21= P21xQ21] vector common to both segments.
		If the two lines are parallel (common normal is equal to zero) or it is not possible to connect --> return empty C_Line.
		Step 2. Calculate the plane equation defined by one of the two lines (i.e. C_Line L1) and the common normal vector [E1 : P1+s*P21+v*R21]
		Step 3. Calculate the intersection between the plane [E1] and the other C_Line [L2].
		Solve the corresponding system of three linear equations for s, t and v.
		Once having determined s and t, the two points defining the Shortest Connector are calculated by inserting those parameters into the equation of the two C_Line L1 and L2.
		return:
		If the two lines are intersecting -> C_Line containing twice the intersection point.
		If the two lines are skew		 --> shortest connector.
	*/

	C_Line shortestConnector;

	C_Vector3D P21 = C_Vector3D(P2 - P1);
	C_Vector3D Q21 = C_Vector3D(Q2 - Q1);
	C_Vector3D R21; /* The common normal*/
	cross(P21, Q21, &R21);
	C_Vector3D PQ1 = C_Vector3D(P1 - Q1);

	if (length(R21) == 0)
	{
		/*The 2 lines are parallel --> return empty C_Line*/
		shortestConnector.Ns.clear();
		return shortestConnector;
	}

	double D = P21.x() * Q21.y() * R21.z() + Q21.x() * R21.y() * P21.z() + R21.x() * P21.y() * Q21.z() - R21.x() * Q21.y() * P21.z() - Q21.x() * P21.y() * R21.z() - P21.x() * R21.y() * Q21.z();
	double Ds = R21.x() * Q21.y() * PQ1.z() + Q21.x() * PQ1.y() * R21.z() + PQ1.x() * R21.y() * Q21.z() - PQ1.x() * Q21.y() * R21.z() - Q21.x() * R21.y() * PQ1.z() - R21.x() * PQ1.y() * Q21.z();
	double Dt = P21.x() * PQ1.y() * R21.z() + PQ1.x() * R21.y() * P21.z() + R21.x() * P21.y() * PQ1.z() - R21.x() * PQ1.y() * P21.z() - PQ1.x() * P21.y() * R21.z() - P21.x() * R21.y() * PQ1.z();

	double s = Ds / D;
	double t = Dt / D;

	if (0 <= s && s < 1)
		if (0 <= t && t < 1)
		{
			shortestConnector.Ns.append(P1 + s * P21);
			shortestConnector.Ns.append(Q1 + t * Q21);
			return shortestConnector;
		}

	return shortestConnector;
}

C_Vector3D
C_Line::getPointAtPos(double Pos)
{
	/*
		Return the point at the given postion [Pos] in the list of points describing the C_Line.
		It first determines the two consecutive points within the list which contain the new point.
		Once found, it determines the new coordinates of the point based on the distances of the new point with respect to the existing ones.
	*/
	double ratio;
	C_Vector3D newPoint;

	for (int n = 0; n != Ns.length() - 1; n++)
		if (NsPos[n] <= Pos && Pos < NsPos[n + 1])
		{
			ratio = (Pos - NsPos[n]) / (NsPos[n + 1] - NsPos[n]);
			newPoint = Ns[n + 1] - Ns[n];
			newPoint *= ratio;
			newPoint += Ns[n];
		}

	return newPoint;
}

/********** Class C_Polyline **********/

C_Polyline::C_Polyline()
{
	this->drawScatteredData = false;
	this->drawEdges = false;
	this->drawVertices = false;
	this->drawIntVertices = false;
	this->drawConstraints = false;
}

void C_Polyline::calculate_segments(bool withConstraints)
{
	this->Path.Ns = this->SDs;

	Path.CleanIdenticalPoints();
	Path.AddPosition();
	Path.RefineByLength(this->size);

	if (withConstraints)
	{
		for (int c = 0; c != this->Constraints.length(); c++)
		{
			if (this->Constraints[c].Type != "UNDEFINED")
			{
				if (lengthSquared(this->Constraints[c].Ns.first() - Path.Ns.first()) < 1e-24)
					Path.Ns.first().setType("INTERSECTION_POINT");
				else if (lengthSquared(this->Constraints[c].Ns.first() - Path.Ns.last()) < 1e-24)
					Path.Ns.last().setType("INTERSECTION_POINT");
				else
					Path.AddPoint(Constraints[c].Ns.first());
			}
		}

		while (Path.Ns.length() != 0 && Path.Ns.first().type() != "INTERSECTION_POINT")
			Path.Ns.removeFirst();
		while (Path.Ns.length() != 0 && Path.Ns.last().type() != "INTERSECTION_POINT")
			Path.Ns.removeLast();

		Path.CleanIdenticalPoints();
		Path.AddPosition();
		Path.RefineByLength(this->size);
	}
}

void C_Polyline::calculate_Constraints()
{
	this->Constraints.clear();

	C_Line Constraint;
	int lastPos;
	lastPos = 0;
	Constraint.RGB[0] = 0;
	Constraint.RGB[1] = 0;
	Constraint.RGB[2] = 0;

	Constraint.Type = "UNDEFINED";

	Constraint.Ns.clear();
	Constraint.Ns.append(this->Path.Ns.first());
	if (++Constraint.RGB[0] > 255)
	{
		Constraint.RGB[0] = 0;
		if (++Constraint.RGB[1] > 255)
		{
			Constraint.RGB[1] = 0;
			if (++Constraint.RGB[2] > 255)
			{
			}
		}
	}
	this->Constraints.append(Constraint);

	Constraint.Ns.clear();
	Constraint.Ns.append(this->Path.Ns.last());
	if (++Constraint.RGB[0] > 255)
	{
		Constraint.RGB[0] = 0;
		if (++Constraint.RGB[1] > 255)
		{
			Constraint.RGB[1] = 0;
			if (++Constraint.RGB[2] > 255)
			{
			}
		}
	}
	this->Constraints.append(Constraint);

	for (int i = 0; i != this->Intersections.length(); i++)
	{
		Constraint.Ns = Intersections[i]->Ns;
		if (++Constraint.RGB[0] > 255)
		{
			Constraint.RGB[0] = 0;
			if (++Constraint.RGB[1] > 255)
			{
				Constraint.RGB[1] = 0;
				if (++Constraint.RGB[2] > 255)
				{
				}
			}
		}
		this->Constraints.append(Constraint);
	}
}

void C_Polyline::calculate_min_max()
{
	this->min = this->SDs.first();
	this->max = this->SDs.first();

	for (int s = 0; s != this->SDs.length(); s++)
	{
		if (this->SDs[s].x() < this->min.x())
			this->min.setX(this->SDs[s].x());
		if (this->SDs[s].y() < this->min.y())
			this->min.setY(this->SDs[s].y());
		if (this->SDs[s].z() < this->min.z())
			this->min.setZ(this->SDs[s].z());
		if (this->SDs[s].x() > this->max.x())
			this->max.setX(this->SDs[s].x());
		if (this->SDs[s].y() > this->max.y())
			this->max.setY(this->SDs[s].y());
		if (this->SDs[s].z() > this->max.z())
			this->max.setZ(this->SDs[s].z());
	}
	if (this->size == 0)
		this->size = length(max - min) / 16;
}

void C_Polyline::makeScatteredData()
{
	GLuint list = glGenLists(1);
	glNewList(list, GL_COMPILE);
	glDisable(GL_LIGHT0);
	glLightModelfv(GL_LIGHT_MODEL_AMBIENT, Cols.White);

	glMaterialfv(GL_FRONT_AND_BACK, GL_AMBIENT_AND_DIFFUSE, this->Cols.LightMagenta);

	glBegin(GL_POINTS);
	for (int s = 0; s != SDs.length(); s++)
		glVertex3f(SDs[s].x(), SDs[s].y(), SDs[s].z());
	glEnd();

	glLightModelfv(GL_LIGHT_MODEL_AMBIENT, Cols.Grey);
	glEnable(GL_LIGHT0);
	glEndList();
	listScatteredData = list;
}

void C_Polyline::makeEdges()
{
	GLuint list = glGenLists(1);
	glNewList(list, GL_COMPILE);

	glMaterialfv(GL_FRONT_AND_BACK, GL_AMBIENT_AND_DIFFUSE, Cols.LightMagenta);

	glBegin(GL_LINE_STRIP);
	for (int n = 0; n != this->Path.Ns.length(); n++)
		glVertex3d(this->Path.Ns[n].x(), this->Path.Ns[n].y(), this->Path.Ns[n].z());
	glEnd();

	glEndList();
	listEdges = list;
}

void C_Polyline::makeVertices()
{
	GLuint list = glGenLists(1);
	glNewList(list, GL_COMPILE);
	glDisable(GL_LIGHT0);
	glLightModelfv(GL_LIGHT_MODEL_AMBIENT, Cols.White);

	glBegin(GL_POINTS);
	for (int n = 0; n != this->Path.Ns.length(); n++)
	{
		glMaterialfv(GL_FRONT_AND_BACK, GL_AMBIENT_AND_DIFFUSE, this->Cols.LightMagenta);
		glVertex3d(this->Path.Ns[n].x(), this->Path.Ns[n].y(), this->Path.Ns[n].z());
	}
	glEnd();

	glLightModelfv(GL_LIGHT_MODEL_AMBIENT, Cols.Grey);
	glEnable(GL_LIGHT0);
	glEndList();
	listVertices = list;
}

void C_Polyline::makeIntVertices()
{
	GLuint list = glGenLists(1);
	glNewList(list, GL_COMPILE);
	glDisable(GL_LIGHT0);
	glLightModelfv(GL_LIGHT_MODEL_AMBIENT, Cols.White);

	glBegin(GL_POINTS);
	for (int i = 0; i != Intersections.length(); i++)
	{
		glMaterialfv(GL_FRONT_AND_BACK, GL_AMBIENT_AND_DIFFUSE, this->Cols.White);
		glVertex3d(Intersections[i]->Ns.first().x(), Intersections[i]->Ns.first().y(), Intersections[i]->Ns.first().z());
	}
	glEnd();

	glLightModelfv(GL_LIGHT_MODEL_AMBIENT, Cols.Grey);
	glEnable(GL_LIGHT0);
	glEndList();
	listIntVertices = list;
}

void C_Polyline::makeConstraints()
{
	GLuint list = glGenLists(1);
	glNewList(list, GL_COMPILE);
	glDisable(GL_LIGHT0);
	glLightModelfv(GL_LIGHT_MODEL_AMBIENT, Cols.White);

	for (int s = 0; s != Constraints.length(); s++)
	{
		if (Constraints[s].Type == "SEGMENTS")
			glMaterialfv(GL_FRONT_AND_BACK, GL_AMBIENT_AND_DIFFUSE, this->Cols.Blue);
		if (Constraints[s].Type == "UNDEFINED")
			glMaterialfv(GL_FRONT_AND_BACK, GL_AMBIENT_AND_DIFFUSE, this->Cols.White);

		glColor3f(Constraints[s].RGB[0] / 255.0f, Constraints[s].RGB[1] / 255.0f, Constraints[s].RGB[2] / 255.0f);

		glBegin(GL_POINTS);
		glVertex3f(Constraints[s].Ns.first().x(), Constraints[s].Ns.first().y(), Constraints[s].Ns.first().z());
		glEnd();
		glColor3f(0.0f, 0.0f, 0.0f);
	}

	glLightModelfv(GL_LIGHT_MODEL_AMBIENT, Cols.Grey);
	glEnable(GL_LIGHT0);
	glEndList();
	listConstraints = list;
}

void C_Polyline::makeVTU_SD()
{
	this->VTU.clear();
	this->VTU.NumberOfPoints = this->SDs.length();
	this->VTU.NumberOfCells = 1;
	this->VTU.Points = this->SDs;
	for (int s = 0; s != this->SDs.length(); s++)
		this->VTU.connectivity.append(s);
	this->VTU.offsets.append(this->SDs.length());
	this->VTU.types.append(2);
}

void C_Polyline::makeVTU_SEG()
{
	this->VTU.clear();
	this->VTU.NumberOfPoints = this->Path.Ns.length();
	this->VTU.NumberOfCells = 1;
	this->VTU.Points.append(this->Path.Ns);
	for (int n = 0; n != this->Path.Ns.length(); n++)
		this->VTU.connectivity.append(n);
	this->VTU.offsets.append(this->Path.Ns.length());
	this->VTU.types.append(4);
}

void C_Polyline::makeVTU_CON()
{
	this->VTU.clear();
	this->VTU.NumberOfPoints = this->Constraints.length();
	this->VTU.NumberOfCells = this->Constraints.length();
	for (int c = 0; c != this->Constraints.length(); c++)
	{
		this->VTU.Points.append(this->Constraints[c].Ns);
		this->VTU.connectivity.append(c);
		this->VTU.matR.append(this->Constraints[c].RGB[0]);
		this->VTU.matG.append(this->Constraints[c].RGB[1]);
		this->VTU.matB.append(this->Constraints[c].RGB[2]);
		if (this->Constraints[c].Type == "SEGMENTS")
			this->VTU.matType.append(0);
		if (this->Constraints[c].Type == "UNDEFINED")
			this->VTU.matType.append(1);
		this->VTU.offsets.append(c + 1);
		this->VTU.types.append(1);
	}
}

/********** Class C_Triangle **********/

void C_Triangle::calculate_min_max()
{
	/*
		Calculate the minimum and maximum extensions to set the Triangle.
	*/
	this->min = *this->Ns[0];
	this->max = *this->Ns[0];

	if (this->Ns[1]->x() < this->min.x())
		this->min.setX(this->Ns[1]->x());
	if (this->Ns[2]->x() < this->min.x())
		this->min.setX(this->Ns[2]->x());
	if (this->Ns[1]->y() < this->min.y())
		this->min.setY(this->Ns[1]->y());
	if (this->Ns[2]->y() < this->min.y())
		this->min.setY(this->Ns[2]->y());
	if (this->Ns[1]->z() < this->min.z())
		this->min.setZ(this->Ns[1]->z());
	if (this->Ns[2]->z() < this->min.z())
		this->min.setZ(this->Ns[2]->z());
	if (this->Ns[1]->x() > this->max.x())
		this->max.setX(this->Ns[1]->x());
	if (this->Ns[2]->x() > this->max.x())
		this->max.setX(this->Ns[2]->x());
	if (this->Ns[1]->y() > this->max.y())
		this->max.setY(this->Ns[1]->y());
	if (this->Ns[2]->y() > this->max.y())
		this->max.setY(this->Ns[2]->y());
	if (this->Ns[1]->z() > this->max.z())
		this->max.setZ(this->Ns[1]->z());
	if (this->Ns[2]->z() > this->max.z())
		this->max.setZ(this->Ns[2]->z());
}

void C_Triangle::setNormalVector()
{
	/*
		Calculate the normal vector to the plane of the Triangle given its three vertices.
	*/
	normal(*this->Ns[0], *this->Ns[1], *this->Ns[2], &this->normal_vector);
}

void C_Surface::Crout_LU_Decomposition_with_Pivoting(double *A, int *pivot)
{
	int i, j, k;
	double *p_k, *p_row, *p_col;
	double max;
	//	For each row and column (k = 0, ..., n-1) ...//
	for (k = 0, p_k = A; k != (this->selectedSDs.length() + 1); p_k += (this->selectedSDs.length() + 1), k++)
	{
		//	... find the pivot row ... //
		pivot[k] = k;
		max = FABS(*(p_k + k));
		for (j = k + 1, p_row = p_k + (this->selectedSDs.length() + 1); j != (this->selectedSDs.length() + 1); j++, p_row += (this->selectedSDs.length() + 1))
		{
			if (max < FABS(*(p_row + k)))
			{
				max = FABS(*(p_row + k));
				pivot[k] = j;
				p_col = p_row;
			}
		}
		//	... and if the pivot row differs from the current row, then interchange the two rows ... //
		if (pivot[k] != k)
		{
			for (j = 0; j != (this->selectedSDs.length() + 1); j++)
			{
				max = *(p_k + j);
				*(p_k + j) = *(p_col + j);
				*(p_col + j) = max;
			}
		}
		//	... and if the matrix is singular, return error !! ... //
		if (*(p_k + k) == 0.0)
		{
			break;
		}
		//	... otherwise find the upper triangular matrix elements for row k ... //
		for (j = k + 1; j != (this->selectedSDs.length() + 1); j++)
		{
			*(p_k + j) /= *(p_k + k);
		}
		//	... and update remaining matrix. //
		for (i = k + 1, p_row = p_k + (this->selectedSDs.length() + 1); i != (this->selectedSDs.length() + 1); p_row += (this->selectedSDs.length() + 1), i++)
			for (j = k + 1; j != (this->selectedSDs.length() + 1); j++)
				*(p_row + j) -= *(p_row + k) * *(p_k + j);
	}
}

void C_Surface::Crout_LU_with_Pivoting_Solve(double *LU, double *B, double *x, int *pivot)
{
	int i, k;
	double *p_k;
	double dum;
	//	... Solve the linear equation Lx = B for x, where L is a lower triangular matrix. //
	for (k = 0, p_k = LU; k != (this->selectedSDs.length() + 1); p_k += (this->selectedSDs.length() + 1), k++)
	{
		if (pivot[k] != k)
		{
			dum = B[k];
			B[k] = B[pivot[k]];
			B[pivot[k]] = dum;
		}
		x[k] = B[k];
		for (i = 0; i < k; i++)
			x[k] -= x[i] * *(p_k + i);
		x[k] /= *(p_k + k);
	}
	//	... Solve the linear equation Ux = y, where y is the solution obtained above of Lx = B and U is an upper triangular matrix.
	//		The diagonal part of the upper triangular part of the matrix is assumed to be 1.0. //
	for (k = (this->selectedSDs.length() + 1) - 1, p_k = LU + (this->selectedSDs.length() + 1) * ((this->selectedSDs.length() + 1) - 1); k >= 0; k--, p_k -= (this->selectedSDs.length() + 1))
	{
		if (pivot[k] != k)
		{
			dum = B[k];
			B[k] = B[pivot[k]];
			B[pivot[k]] = dum;
		}
		for (i = k + 1; i != (this->selectedSDs.length() + 1); i++)
			x[k] -= x[i] * *(p_k + i);
		if (*(p_k + k) == 0.0)
			break;
	}
}

void C_Surface::fillKriging()
{
	//	Select the points for interpolation //
	int step = this->SDs.length() / 256 + 1;
	this->selectedSDs.clear();
	for (int s = 0; s < this->SDs.length(); s += step)
	{
		this->selectedSDs.append(&this->SDs[s]);
	}
	// Allocate memory for the arrays//
	this->MatrixKriging = new double[(this->selectedSDs.length() + 1) * (this->selectedSDs.length() + 1)];
	this->VectorKriging = new double[(this->selectedSDs.length() + 1)];
	this->KrigingWeights = new double[(this->selectedSDs.length() + 1)];
	this->KrigingPivot = new int[(this->selectedSDs.length() + 1)];
	//	Copy data //
	this->KrigingBeta = 1.5;
	for (int s = 0; s != this->selectedSDs.length(); s++)
	{
		this->VectorKriging[s] = this->selectedSDs[s]->z();
	}
	this->VectorKriging[(this->selectedSDs.length())] = 0.0;
	//	Fill the Kriging_r2VLU matrix //
	for (int s1 = 0; s1 != this->selectedSDs.length(); s1++)
	{
		for (int s2 = s1 + 1; s2 != this->selectedSDs.length(); s2++)
		{
			double r2 = (this->selectedSDs[s1]->x() - this->selectedSDs[s2]->x()) * (this->selectedSDs[s1]->x() - this->selectedSDs[s2]->x()) +
									(this->selectedSDs[s1]->y() - this->selectedSDs[s2]->y()) * (this->selectedSDs[s1]->y() - this->selectedSDs[s2]->y());
			this->MatrixKriging[s1 * (this->selectedSDs.length() + 1) + s2] = this->MatrixKriging[s2 * (this->selectedSDs.length() + 1) + s1] = r2;
		}
	}
	for (int s1 = 0; s1 != this->selectedSDs.length(); s1++)
	{
		this->MatrixKriging[s1 * (this->selectedSDs.length() + 2)] = 0.0;
		for (int s2 = s1 + 1; s2 != this->selectedSDs.length(); s2++)
		{
			this->MatrixKriging[s1 * (this->selectedSDs.length() + 1) + s2] = this->MatrixKriging[s2 * (this->selectedSDs.length() + 1) + s1] =
					pow(this->MatrixKriging[s1 * (this->selectedSDs.length() + 1) + s2], 0.5 * this->KrigingBeta);
		}
		this->MatrixKriging[s1 * (this->selectedSDs.length() + 1) + this->selectedSDs.length()] = this->MatrixKriging[this->selectedSDs.length() * (this->selectedSDs.length() + 1) + s1] = 1.0;
	}
	this->MatrixKriging[this->selectedSDs.length() * (this->selectedSDs.length() + 2)] = 0.0;
	//	LU decomposition of the Kriging_r2VLU matrix //
	this->Crout_LU_Decomposition_with_Pivoting(this->MatrixKriging, this->KrigingPivot);
	//	Solve the Matrix System //
	this->Crout_LU_with_Pivoting_Solve(this->MatrixKriging, this->VectorKriging, this->KrigingWeights, this->KrigingPivot);
}

void C_Surface::fillSpline()
{
	double r2;
	int step = this->SDs.length() / 256 + 1;
	this->selectedSDs.clear();
	this->MatrixSpline.clear();
	this->VectorSpline.clear();
	for (int s = 0; s < this->SDs.length(); s += step)
	{
		this->selectedSDs.append(&this->SDs[s]);
		this->VectorSpline.append(this->SDs[s].z());
	}
	for (int n = 0; n != 3; n++)
		this->VectorSpline.append(0);

	// Fill Matrix coefficient matrix//
	QList<double> row;
	for (int r = 0; r != this->selectedSDs.length(); r++)
	{
		row.clear();
		for (int c = 0; c != this->selectedSDs.length(); c++)
		{
			if (c == r)
			{
				row.append(0.0);
			}
			else
			{
				r2 = (this->selectedSDs[r]->x() - this->selectedSDs[c]->x()) * (this->selectedSDs[r]->x() - this->selectedSDs[c]->x()) + (this->selectedSDs[r]->y() - this->selectedSDs[c]->y()) * (this->selectedSDs[r]->y() - this->selectedSDs[c]->y());
				row.append(0.5 * r2 * log(r2));
			}
		}
		row.append(1.0);
		row.append(this->selectedSDs[r]->x());
		row.append(this->selectedSDs[r]->y());
		MatrixSpline.append(row);
	}
	row.clear();
	for (int c = 0; c != this->selectedSDs.length(); c++)
		row.append(1.0);
	for (int n = 0; n != 3; n++)
		row.append(0);
	MatrixSpline.append(row);
	row.clear();
	for (int c = 0; c != this->selectedSDs.length(); c++)
		row.append(this->selectedSDs[c]->x());
	for (int n = 0; n != 3; n++)
		row.append(0);
	MatrixSpline.append(row);
	row.clear();
	for (int c = 0; c != this->selectedSDs.length(); c++)
		row.append(this->selectedSDs[c]->y());
	for (int n = 0; n != 3; n++)
		row.append(0);
	MatrixSpline.append(row);
	this->SolveSpline();
}

void C_Surface::SolveSpline()
{
	double big, dum, pivinv;
	int icol, irow, l;
	QList<int> indxc, indxr, ipiv;

	indxc.clear();
	indxr.clear();
	ipiv.clear();
	for (int i = 0; i != this->VectorSpline.length(); i++)
	{
		indxc.append(0);
		indxr.append(0);
		ipiv.append(0);
	}
	icol = irow = 0;
	for (int i = 0; i != this->VectorSpline.length(); i++)
	{
		big = 0.0;
		for (int j = 0; j != this->VectorSpline.length(); j++)
		{
			if ((ipiv[j] != 1))
			{
				for (int k = 0; k != this->VectorSpline.length(); k++)
				{
					if ((ipiv[k] == 0))
					{
						if ((FABS(this->MatrixSpline[j][k]) >= big))
						{
							big = FABS(this->MatrixSpline[j][k]);
							irow = j;
							icol = k;
						}
					}
					else if (ipiv[k] > 1)
					{
						printf("pause 1 in GAUSSJ - singular matrix\n");
						break;
					}
				}
			}
		}
		ipiv[icol] = ipiv[icol] + 1;
		if ((irow != icol))
		{
			for (int l = 0; l != this->VectorSpline.length(); l++)
			{
				dum = this->MatrixSpline[irow][l];
				this->MatrixSpline[irow][l] = this->MatrixSpline[icol][l];
				this->MatrixSpline[icol][l] = dum;
			}
			dum = this->VectorSpline[irow];
			this->VectorSpline[irow] = this->VectorSpline[icol];
			this->VectorSpline[icol] = dum;
		}
		indxr[i] = irow;
		indxc[i] = icol;
		if (this->MatrixSpline[icol][icol] == 0.0)
		{
			printf("pause 2 in GAUSSJ - singular matrix\n");
			break;
		}
		pivinv = 1.0 / (this->MatrixSpline[icol][icol]);
		this->MatrixSpline[icol][icol] = 1.0;
		for (l = 0; l != this->VectorSpline.length(); l++)
		{
			this->MatrixSpline[icol][l] = this->MatrixSpline[icol][l] * pivinv;
		}
		this->VectorSpline[icol] = this->VectorSpline[icol] * pivinv;
		for (int ll = 0; ll != this->VectorSpline.length(); ll++)
		{
			if ((ll != icol))
			{
				dum = this->MatrixSpline[ll][icol];
				this->MatrixSpline[ll][icol] = 0.0;
				for (int l = 0; l != this->VectorSpline.length(); l++)
				{
					this->MatrixSpline[ll][l] = this->MatrixSpline[ll][l] - this->MatrixSpline[icol][l] * dum;
				}
				this->VectorSpline[ll] = this->VectorSpline[ll] - this->VectorSpline[icol] * dum;
			}
		}
	}
	for (int j = 0; j != this->VectorSpline.length(); j++)
	{
		l = this->VectorSpline.length() - 1 - j;
		if (indxr[l] != indxc[l])
		{
			for (int k = 0; k != this->VectorSpline.length(); k++)
			{
				dum = this->MatrixSpline[k][indxr[l]];
				this->MatrixSpline[k][indxr[l]] = this->MatrixSpline[k][indxc[l]];
				this->MatrixSpline[k][indxc[l]] = dum;
			}
		}
	}
}

double C_Surface::KRIGING(double x, double y)
{
	double z = 0.0;
	for (int s = 0; s != this->selectedSDs.length(); s++)
	{
		z += this->KrigingWeights[s] * pow((x - this->selectedSDs[s]->x()) * (x - this->selectedSDs[s]->x()) + (y - this->selectedSDs[s]->y()) * (y - this->selectedSDs[s]->y()), 0.5 * this->KrigingBeta);
	}
	z += this->KrigingWeights[this->selectedSDs.length()];
	return z;
}

double C_Surface::SPLINE(double x, double y)
{
	double distance;
	for (int s = 0; s != this->SDs.length(); s++)
	{
		if (this->SDs[s].x() == x && this->SDs[s].y() == y)
			return this->SDs[s].z();
	}
	double z = this->VectorSpline[this->selectedSDs.length()] + this->VectorSpline[this->selectedSDs.length() + 1] * x + this->VectorSpline[this->selectedSDs.length() + 2] * y;
	for (int s = 0; s != this->selectedSDs.length(); s++)
	{
		distance = (this->selectedSDs[s]->x() - x) * (this->selectedSDs[s]->x() - x) + (this->selectedSDs[s]->y() - y) * (this->selectedSDs[s]->y() - y);
		z += 0.5 * this->VectorSpline[s] * distance * log(distance);
	}
	return z;
}

double C_Surface::IDW(double x, double y)
{
	double sum = 0;
	double z = 0;
	double distance;
	QList<double> lambda;

	for (int s = 0; s != this->SDs.length(); s++)
	{
		if (this->SDs[s].x() == x && this->SDs[s].y() == y)
			return this->SDs[s].z();
		distance = (this->SDs[s].x() - x) * (this->SDs[s].x() - x) + (this->SDs[s].y() - y) * (this->SDs[s].y() - y);
		lambda.append(1 / (distance * distance));
	}
	for (int l = 0; l != lambda.length(); l++)
	{
		sum += lambda[l];
		z += lambda[l] * this->SDs[l].z();
	}
	lambda.clear();
	return z / sum;
}

void C_Surface::interpolation(QString object, QString method)
{
	if (object == "Mesh")
	{
		if (method == "IDW")
		{
			for (int n = 0; n != this->Ns.length(); n++)
			{
				Ns[n].setZ(IDW(this->Ns[n].x(), this->Ns[n].y()));
			}
		}
		else if (method == "SPLINE")
		{
			this->fillSpline();
			for (int n = 0; n != this->Ns.length(); n++)
			{
				Ns[n].setZ(SPLINE(this->Ns[n].x(), this->Ns[n].y()));
			}
		}
		else if (method == "KRIGING")
		{
			this->fillKriging();
			for (int n = 0; n != this->Ns.length(); n++)
			{
				Ns[n].setZ(KRIGING(this->Ns[n].x(), this->Ns[n].y()));
			}
		}
	}
	if (object == "ConvexHull")
	{
		if (method == "IDW")
		{
			for (int n = 0; n != this->ConvexHull.Ns.length(); n++)
			{
				this->ConvexHull.Ns[n].setZ(IDW(this->ConvexHull.Ns[n].x(), this->ConvexHull.Ns[n].y()));
			}
		}
		else if (method == "SPLINE")
		{
			this->fillSpline();
			for (int n = 0; n != this->ConvexHull.Ns.length(); n++)
			{
				this->ConvexHull.Ns[n].setZ(SPLINE(this->ConvexHull.Ns[n].x(), this->ConvexHull.Ns[n].y()));
			}
		}
		else if (method == "KRIGING")
		{
			this->fillKriging();
			for (int n = 0; n != this->ConvexHull.Ns.length(); n++)
			{
				this->ConvexHull.Ns[n].setZ(KRIGING(this->ConvexHull.Ns[n].x(), this->ConvexHull.Ns[n].y()));
			}
		}
	}
}

void C_Surface::rotate(bool onto_z)
{
	C_Vector3D *axis = new C_Vector3D;
	if (onto_z)
	{
		cross(this->normal_vector, C_Vector3D(0, 0, 1), axis);
	}
	else
	{
		cross(C_Vector3D(0, 0, 1), this->normal_vector, axis);
		for (int n = 0; n != Ns.length(); n++)
		{
			for (int nc = 0; nc != ConvexHull.Ns.length(); nc++)
			{
				if (ConvexHull.Ns[nc].x() == Ns[n].x() && ConvexHull.Ns[nc].y() == Ns[n].y())
				{
					Ns[n].setZ(ConvexHull.Ns[nc].z());
				}
			}
			for (int i = 0; i != Intersections.length(); i++)
			{
				for (int ni = 0; ni != Intersections[i]->Ns.length(); ni++)
				{
					if (Intersections[i]->Ns[ni].x() == Ns[n].x() && Intersections[i]->Ns[ni].y() == Ns[n].y())
					{
						Ns[n].setZ(Intersections[i]->Ns[ni].z());
					}
				}
			}
			for (int s = 0; s != Constraints.length(); s++)
			{
				for (int ns = 0; ns != Constraints[s].Ns.length(); ns++)
				{
					if (Constraints[s].Ns[ns].x() == Ns[n].x() && Constraints[s].Ns[ns].y() == Ns[n].y())
					{
						Ns[n].setZ(Constraints[s].Ns[ns].z());
					}
				}
			}
		}
	}
	normalize(axis);
	double costheta = dot(C_Vector3D(0, 0, 1), this->normal_vector);
	if (1 - FABS(costheta) < 1e-12)
		return;
	double c = costheta;
	double s = sqrt(1 - c * c);
	double C = 1 - c;
	C_Vector3D r1 = C_Vector3D(axis->x() * axis->x() * C + c, axis->x() * axis->y() * C - axis->z() * s, axis->x() * axis->z() * C + axis->y() * s);
	C_Vector3D r2 = C_Vector3D(axis->y() * axis->x() * C + axis->z() * s, axis->y() * axis->y() * C + c, axis->y() * axis->z() * C - axis->x() * s);
	C_Vector3D r3 = C_Vector3D(axis->z() * axis->x() * C - axis->y() * s, axis->z() * axis->y() * C + axis->x() * s, axis->z() * axis->z() * C + c);
	C_Vector3D temp;

	for (int n = 0; n != Ns.length(); n++)
	{
		temp = Ns[n];
		Ns[n].setX(dot(r1, temp));
		Ns[n].setY(dot(r2, temp));
		Ns[n].setZ(dot(r3, temp));
	}

	for (int s = 0; s != SDs.length(); s++)
	{
		temp = SDs[s];
		SDs[s].setX(dot(r1, temp));
		SDs[s].setY(dot(r2, temp));
		SDs[s].setZ(dot(r3, temp));
	}
	for (int n = 0; n != ConvexHull.Ns.length(); n++)
	{
		temp = ConvexHull.Ns[n];
		ConvexHull.Ns[n].setX(dot(r1, temp));
		ConvexHull.Ns[n].setY(dot(r2, temp));
		ConvexHull.Ns[n].setZ(dot(r3, temp));
	}
	for (int i = 0; i != Intersections.length(); i++)
	{
		for (int n = 0; n != Intersections[i]->Ns.length(); n++)
		{
			temp = Intersections[i]->Ns[n];
			Intersections[i]->Ns[n].setX(dot(r1, temp));
			Intersections[i]->Ns[n].setY(dot(r2, temp));
			Intersections[i]->Ns[n].setZ(dot(r3, temp));
		}
	}
	for (int s = 0; s != Constraints.length(); s++)
	{
		for (int n = 0; n != Constraints[s].Ns.length(); n++)
		{
			temp = Constraints[s].Ns[n];
			Constraints[s].Ns[n].setX(dot(r1, temp));
			Constraints[s].Ns[n].setY(dot(r2, temp));
			Constraints[s].Ns[n].setZ(dot(r3, temp));
		}
	}
}

void C_Surface::calculate_min_max()
{
	this->min = this->SDs.first();
	this->max = this->SDs.first();
	for (int s = 0; s != this->SDs.length(); s++)
	{
		if (this->SDs[s].x() < this->min.x())
			this->min.setX(this->SDs[s].x());
		if (this->SDs[s].y() < this->min.y())
			this->min.setY(this->SDs[s].y());
		if (this->SDs[s].z() < this->min.z())
			this->min.setZ(this->SDs[s].z());
		if (this->SDs[s].x() > this->max.x())
			this->max.setX(this->SDs[s].x());
		if (this->SDs[s].y() > this->max.y())
			this->max.setY(this->SDs[s].y());
		if (this->SDs[s].z() > this->max.z())
			this->max.setZ(this->SDs[s].z());
	}
	if (this->size == 0)
		size = length(max - min) / 16;
}

/*! \brief Calculating best fitting plane based on a set of C_Vector3D Points.
	\details
		Note that this is the "ordinary least squares" fit, which is appropriate only when z is expected to be a linear function of x and y.
		If you are looking more generally for a "best fit plane" in 3-space, you may want to learn about "geometric" least squares.

		Note also that this will fail if your points are in a plane parallel to z-direction.
		For this case the z-component of the normal vecto is 0 and the x,y- components are calculated by use of the x and y values of the scattered data points.

*/

void C_Surface::calculate_normal_vector()
{
	//	Determine centre of the plane //
	double centre[3] = {0, 0, 0};
	double weight = 0.0;
	for (int n = 0; n != SDs.length(); n++)
	{
		centre[0] += SDs[n].x();
		centre[1] += SDs[n].y();
		centre[2] += SDs[n].z();
		weight++;
	}
	double recip_w = 1.0 / weight;
	centre[0] *= recip_w;
	centre[1] *= recip_w;
	centre[2] *= recip_w;
	//	Summing the squares of the differences
	double sum_xx = 0.0, sum_xy = 0.0, sum_xz = 0.0;
	double sum_yy = 0.0, sum_yz = 0.0;
	double sum_zz = 0.0;
	double diff[3];
	for (int n = 0; n != SDs.length(); n++)
	{
		diff[0] = (SDs[n].x() - centre[0]);
		diff[1] = (SDs[n].y() - centre[1]);
		diff[2] = (SDs[n].z() - centre[2]);
		sum_xx += diff[0] * diff[0];
		sum_xy += diff[0] * diff[1];
		sum_xz += diff[0] * diff[2];
		sum_yy += diff[1] * diff[1];
		sum_yz += diff[1] * diff[2];
		sum_zz += diff[2] * diff[2];
	}
	sum_xx *= recip_w;
	sum_xy *= recip_w;
	sum_xz *= recip_w;
	sum_yy *= recip_w;
	sum_yz *= recip_w;
	sum_zz *= recip_w;
	//	Set up the Eigensolver
	C_Eigenvalue k_es;
	k_es.Element[0][0] = sum_xx;
	k_es.Element[0][1] = sum_xy;
	k_es.Element[0][2] = sum_xz;
	k_es.Element[1][0] = sum_xy;
	k_es.Element[1][1] = sum_yy;
	k_es.Element[1][2] = sum_yz;
	k_es.Element[2][0] = sum_xz;
	k_es.Element[2][1] = sum_yz;
	k_es.Element[2][2] = sum_zz;
	//	Compute eigenvalue stuff, smallest eigenvalue is in the last position ...
	k_es.ComputeEigenvalue();
	double k_normal[3];
	double plane[4];
	k_normal[0] = k_es.Element[0][2];
	k_normal[1] = k_es.Element[1][2];
	k_normal[2] = k_es.Element[2][2];
	// Here use the minimum energy ... this part for MeshIT is deprecated ... this gives the plane ...
	plane[0] = k_normal[0]; // a
	plane[1] = k_normal[1]; // b
	plane[2] = k_normal[2]; // c
	double dot = k_normal[0] * centre[0] + k_normal[1] * centre[1] + k_normal[2] * centre[2];
	plane[3] = 0 - dot; // d
											//	here we fill the proper normal vector
	normal_vector.setX(k_normal[0]);
	normal_vector.setY(k_normal[1]);
	normal_vector.setZ(k_normal[2]);
}

void C_Surface::calculate_convex_hull()
{
	ConvexHull.Ns.clear();
	QList<C_Vector3D> mSDs(SDs);
	// int mem_n;
	int mem_m = 0;
	for (int m = 0; m != mSDs.length(); m++)
	{
		if (mSDs[m].y() < mSDs[mem_m].y() || (mSDs[m].y() == mSDs[mem_m].y() && mSDs[m].x() < mSDs[mem_m].x()))
			mem_m = m;
	}
	ConvexHull.Ns.append(mSDs[mem_m]);
	mSDs.move(mem_m, mSDs.length() - 1);

	while (lengthSquared(ConvexHull.Ns.first() - ConvexHull.Ns.last()) != 0 || ConvexHull.Ns.length() < 3)
	{
		mem_m = 0;
		for (int m = 1; m != mSDs.length(); m++)
		{
			double ccw = (mSDs[mem_m].x() - ConvexHull.Ns.last().x()) * (mSDs[m].y() - ConvexHull.Ns.last().y()) - (mSDs[mem_m].y() - ConvexHull.Ns.last().y()) * (mSDs[m].x() - ConvexHull.Ns.last().x());
			if (ccw > 0)
			{
				mem_m = m;
			}
		}
		ConvexHull.Ns.append(mSDs[mem_m]);
		mSDs.removeAt(mem_m);
	}
	ConvexHull.EraseSpecialPoints();
	ConvexHull.MakeCornersSpecial();
	ConvexHull.SortByType("CORNER");
	ConvexHull.AddPosition();
	ConvexHull.RefineByLength(this->size);
}

/*! \brief
	Merges the first and the last point of intersections to belonging convexhull.

	If the first or last point of the intersection is closer than 1e-12 to one special point of the convexhull,
	then the point gets the coordinates of this convexhull point.

	If the first or last point of the intersection is close to a segment of the convexhull (smaller than 1e-12) and not close to one special point of the convex hull,
	then this point is added to the convex hull as a special point.
*/
void C_Surface::alignIntersectionsToConvexHull()
{
	C_Vector3D *xProjection = new C_Vector3D;
	for (int i = 0; i != Intersections.length(); i++)
	{
		for (int n = 0; n != ConvexHull.Ns.length() - 1; n++)
		{
			if (ConvexHull.Ns[n].type() != "DEFAULT" && lengthSquared(ConvexHull.Ns[n] - Intersections[i]->Ns.first()) < 1e-24)
			{
				Intersections[i]->Ns.first() = ConvexHull.Ns[n];
				break;
			}
			else if (ConvexHull.Ns[n + 1].type() != "DEFAULT" && lengthSquared(ConvexHull.Ns[n + 1] - Intersections[i]->Ns.first()) < 1e-24)
			{
				Intersections[i]->Ns.first() = ConvexHull.Ns[n + 1];
				break;
			}
			else
			{
				projectTo(Intersections[i]->Ns.first(), ConvexHull.Ns[n], ConvexHull.Ns[n + 1], xProjection);
				if (lengthSquared(*xProjection) != 0 && lengthSquared(*xProjection - Intersections[i]->Ns.first()) < 1e-24)
				{
					Intersections[i]->Ns.first().setType("COMMON_INTERSECTION_CONVEXHULL_POINT");
					ConvexHull.Ns.insert(n + 1, Intersections[i]->Ns.first());
					break;
				}
			}
		}
		for (int n = 0; n != ConvexHull.Ns.length() - 1; n++)
		{
			if (ConvexHull.Ns[n].type() != "DEFAULT" && lengthSquared(ConvexHull.Ns[n] - Intersections[i]->Ns.last()) < 1e-24)
			{
				Intersections[i]->Ns.last() = ConvexHull.Ns[n];
				break;
			}
			else if (ConvexHull.Ns[n + 1].type() != "DEFAULT" && lengthSquared(ConvexHull.Ns[n + 1] - Intersections[i]->Ns.last()) < 1e-24)
			{
				Intersections[i]->Ns.last() = ConvexHull.Ns[n + 1];
				break;
			}
			else
			{
				projectTo(Intersections[i]->Ns.last(), ConvexHull.Ns[n], ConvexHull.Ns[n + 1], xProjection);
				if (lengthSquared(*xProjection) != 0 && lengthSquared(*xProjection - Intersections[i]->Ns.last()) < 1e-24)
				{
					Intersections[i]->Ns.last().setType("COMMON_INTERSECTION_CONVEXHULL_POINT");
					ConvexHull.Ns.insert(n + 1, Intersections[i]->Ns.last());
					break;
				}
			}
		}
	}
	ConvexHull.CleanIdenticalPoints();
	ConvexHull.AddPosition();
	ConvexHull.RefineByLength(this->size);
}

void C_Surface::calculate_triangles(bool withConstraints, double gradient)
{
	struct triangulateio in, out;
	int s_start, s_end;
	bool found_1, found_2;
	QList<C_Vector3D> points; // Pointlist storing points of ConvexHull and Intersections //
	QList<int> segments;			// Segmentlist storing segments of ConvexHull and Intersections //
	QList<double> refValues;

	// start_index
	//  adding segments of the convex hull and intersections as constraints
	if (withConstraints)
	{
		for (int s = 0; s != this->Constraints.length(); s++)
		{
			if (Constraints[s].Ns.length() == 1 && Constraints[s].Type != "UNDEFINED")
			{
				points.append(Constraints[s].Ns);
				refValues.append(Constraints[s].size);
			}
			if (Constraints[s].Ns.length() > 1 && Constraints[s].Type != "UNDEFINED")
			{
				for (int n = 0; n != Constraints[s].Ns.length() - 1; n++)
				{
					found_1 = false;
					for (int p = 0; p != points.length(); p++)
					{
						if (lengthSquared(Constraints[s].Ns[n] - points[p]) < 1e-24)
						{
							found_1 = true;
							s_start = p;
						}
					}
					if (!found_1)
					{
						s_start = points.length();
						points.append(Constraints[s].Ns[n]);
						refValues.append(Constraints[s].size);
					}

					found_2 = false;
					for (int p = 0; p != points.length(); p++)
					{
						if (lengthSquared(Constraints[s].Ns[n + 1] - points[p]) < 1e-24)
						{
							found_2 = true;
							s_end = p;
						}
					}
					if (!found_2)
					{
						s_end = points.length();
						points.append(Constraints[s].Ns[n + 1]);
						refValues.append(Constraints[s].size);
					}
					segments.append(s_start);
					segments.append(s_end);
				}
			}
		}
	}
	else
	{
		for (int n = 0; n != ConvexHull.Ns.length() - 1; n++)
		{
			points.append(ConvexHull.Ns[n]);
			refValues.append(this->size);
			segments.append(n);
			if (n != ConvexHull.Ns.length() - 2)
			{
				segments.append(n + 1);
			}
			else
			{
				segments.append(0);
			}
		}
	}
	// end_index

	in.numberofpoints = points.length();
	in.pointlist = new REAL[in.numberofpoints * 2];
	in.pointmarkerlist = new int[in.numberofpoints];
	for (int p = 0; p < points.length(); p++)
	{
		in.pointlist[2 * p] = points[p].x();
		in.pointlist[2 * p + 1] = points[p].y();
		in.pointmarkerlist[p] = 0;
	}
	in.numberofpointattributes = 0;
	in.pointattributelist = (REAL *)NULL;
	/*
	 *	Fill in the segments in the struct in
	 */
	in.numberofsegments = segments.length() / 2;
	in.segmentlist = new int[in.numberofsegments * 2];
	in.segmentmarkerlist = new int[in.numberofsegments];
	for (int s = 0; s < segments.length() / 2; s++)
	{
		in.segmentlist[2 * s] = segments[2 * s];
		in.segmentlist[2 * s + 1] = segments[2 * s + 1];
		in.segmentmarkerlist[s] = 0;
	}
	/*
	 *	Fill in the Holes in the struct in
	 */
	in.numberofholes = this->HoleCoords.length();
	in.holelist = new REAL[in.numberofholes * 2];
	for (int h = 0; h < HoleCoords.length(); h++)
	{
		in.holelist[2 * h] = HoleCoords[h].x();
		in.holelist[2 * h + 1] = HoleCoords[h].y();
	}
	/*
	 *	Fill other parameters (not need to be specified) in the struct in
	 */
	in.numberofregions = 0;
	in.regionlist = (REAL *)NULL;
	in.triangleattributelist = (REAL *)NULL;
	in.trianglearealist = (REAL *)NULL;

	in.meshsize = this->size;
	in.refinesize = new REAL[in.numberofpoints];
	for (int p = 0; p < points.length(); p++)
	{
		in.refinesize[p] = refValues[p];
	}

	/*
	 *	out struct
	 */
	out.pointlist = (REAL *)NULL; /* Not needed if -N switch used. */
																/* Not needed if -N switch used or number of point attributes is zero: */
	out.pointattributelist = (REAL *)NULL;
	out.pointmarkerlist = (int *)NULL; /* Not needed if -N or -B switch used. */
	out.trianglelist = (int *)NULL;		 /* Not needed if -E switch used. */
																		 /* Not needed if -E switch used or number of triangle attributes is zero: */
	out.triangleattributelist = (REAL *)NULL;
	out.neighborlist = (int *)NULL; /* Needed only if -n switch used. */
																	/* Needed only if segments are output (-p or -c) and -P not used: */
	out.segmentlist = (int *)NULL;
	/* Needed only if segments are output (-p or -c) and -P and -B not used: */
	out.segmentmarkerlist = (int *)NULL;
	out.edgelist = (int *)NULL;				/* Needed only if -e switch used. */
	out.edgemarkerlist = (int *)NULL; /* Needed if -e used and -B not used. */

	this->Ns.clear();
	this->Ts.clear();

	GradientControl &gc = GradientControl::getInstance();
	gc.update(gradient, in.meshsize, in.numberofpoints, in.pointlist,
						in.refinesize);

	if (in.numberofsegments > 2)
	{
		triangulate(const_cast<char *>("pzYYu"), &in, &out, 0);

		if (out.numberofpoints > 0)
		{
			for (int i = 0; i < out.numberofpoints; i++)
			{
				C_Vector3D No;
				No.triID = i;
				No.setX(out.pointlist[2 * i]);
				No.setY(out.pointlist[2 * i + 1]);
				Ns.append(No);
			}
		}
		if (out.numberoftriangles > 0)
		{
			for (int t = 0; t != out.numberoftriangles; t++)
			{
				C_Triangle Tr;
				Tr.Ns[0] = &Ns[out.trianglelist[t * 3]];
				Tr.Ns[1] = &Ns[out.trianglelist[t * 3 + 1]];
				Tr.Ns[2] = &Ns[out.trianglelist[t * 3 + 2]];
				Ts.append(Tr);
			}
		}
	}
	this->duplicates = points.length();
	points.clear();
	segments.clear();
	free(in.pointlist);
	free(in.pointattributelist);
	free(in.pointmarkerlist);
	free(in.segmentlist);
	free(in.segmentmarkerlist);
	free(in.regionlist);
	free(out.pointlist);
	free(out.pointattributelist);
	free(out.trianglelist);
	free(out.triangleattributelist);
}

C_Surface::C_Surface()
{
	this->drawScatteredData = false;
	this->drawConvexHull = false;
	this->drawFaces = false;
	this->drawEdges = false;
	this->drawIntEdges = false;
	this->drawIntVertices = false;
	this->drawMatFaces = false;
	this->drawMatEdges = false;
	this->drawConstraints = false;
	this->size = 0;
}

C_Surface::~C_Surface()
{
}

void quickSort(double x[], double y[], double z[], int left, int right)
{
	int i = left, j = right;
	double tmpX, tmpY, tmpZ;
	double pivot = x[(left + right) / 2];
	/* partition */
	while (i <= j)
	{
		while (x[i] < pivot)
			i++;
		while (x[j] > pivot)
			j--;
		if (i <= j)
		{
			tmpX = x[i];
			tmpY = y[i];
			tmpZ = z[i];
			x[i] = x[j];
			y[i] = y[j];
			z[i] = z[j];
			x[j] = tmpX;
			y[j] = tmpY;
			z[j] = tmpZ;
			i++;
			j--;
		}
	};
	/* recursion */
	if (left < j)
		quickSort(x, y, z, left, j);
	if (i < right)
		quickSort(x, y, z, i, right);
}

void C_Surface::clearScatteredData()
{
	int dim = this->SDs.length();

	double *x = new double[dim];
	double *y = new double[dim];
	double *z = new double[dim];

	for (int s = 0; s != dim; s++)
	{
		x[s] = this->SDs[s].x();
		y[s] = this->SDs[s].y();
		z[s] = this->SDs[s].z();
	}
	quickSort(x, y, z, 0, dim - 1);
	for (int s1 = 0; s1 != dim - 1; s1++)
	{
		if (x[s1] == x[s1 + 1])
		{
			if (y[s1] == y[s1 + 1])
			{
				if (z[s1] == z[s1 + 1])
				{
					for (int s2 = 0; s2 != this->SDs.length(); s2++)
					{
						if (x[s1] == this->SDs[s2].x())
						{
							if (y[s1] == this->SDs[s2].y())
							{
								if (z[s1] == this->SDs[s2].z())
								{
									this->SDs.removeAt(s2);
									break;
								}
							}
						}
					}
				}
			}
		}
	}

	delete[] x;
	delete[] y;
	delete[] z;
}

void C_Surface::makeScatteredData()
{
	GLuint list = glGenLists(1);
	glNewList(list, GL_COMPILE);
	glDisable(GL_LIGHT0);
	glLightModelfv(GL_LIGHT_MODEL_AMBIENT, Cols.White);

	if (Type == "UNIT")
		glMaterialfv(GL_FRONT_AND_BACK, GL_AMBIENT_AND_DIFFUSE, Cols.LightBlue);
	if (Type == "FAULT")
		glMaterialfv(GL_FRONT_AND_BACK, GL_AMBIENT_AND_DIFFUSE, Cols.LightRed);
	if (Type == "BORDER")
		glMaterialfv(GL_FRONT_AND_BACK, GL_AMBIENT_AND_DIFFUSE, Cols.LightGreen);
	glBegin(GL_POINTS);
	for (int s = 0; s != SDs.length(); s++)
	{
		glVertex3f(SDs[s].x(), SDs[s].y(), SDs[s].z());
	}
	glEnd();

	glLightModelfv(GL_LIGHT_MODEL_AMBIENT, Cols.Grey);
	glEnable(GL_LIGHT0);
	glEndList();
	listScatteredData = list;
}

void C_Surface::makeConvexHull()
{
	GLuint list = glGenLists(1);
	glNewList(list, GL_COMPILE);
	glDisable(GL_LIGHT0);
	glLightModelfv(GL_LIGHT_MODEL_AMBIENT, Cols.White);

	glBegin(GL_LINE_STRIP);
	for (int n = 0; n != ConvexHull.Ns.length(); n++)
	{
		if (ConvexHull.Ns[n].type() == "DEFAULT")
		{
			if (Type == "UNIT")
				glMaterialfv(GL_FRONT_AND_BACK, GL_AMBIENT_AND_DIFFUSE, Cols.Blue);
			if (Type == "FAULT")
				glMaterialfv(GL_FRONT_AND_BACK, GL_AMBIENT_AND_DIFFUSE, Cols.Red);
			if (Type == "BORDER")
				glMaterialfv(GL_FRONT_AND_BACK, GL_AMBIENT_AND_DIFFUSE, Cols.Green);
		}
		glVertex3f(ConvexHull.Ns[n].x(), ConvexHull.Ns[n].y(), ConvexHull.Ns[n].z());
	}
	glEnd();
	glBegin(GL_POINTS);
	for (int n = 0; n != ConvexHull.Ns.length(); n++)
	{
		if (ConvexHull.Ns[n].type() == "DEFAULT")
		{
			if (Type == "UNIT")
				glMaterialfv(GL_FRONT_AND_BACK, GL_AMBIENT_AND_DIFFUSE, Cols.Blue);
			if (Type == "FAULT")
				glMaterialfv(GL_FRONT_AND_BACK, GL_AMBIENT_AND_DIFFUSE, Cols.Red);
			if (Type == "BORDER")
				glMaterialfv(GL_FRONT_AND_BACK, GL_AMBIENT_AND_DIFFUSE, Cols.Green);
		}
		else
		{
			if (Type == "UNIT")
				glMaterialfv(GL_FRONT_AND_BACK, GL_AMBIENT_AND_DIFFUSE, Cols.LightBlue);
			if (Type == "FAULT")
				glMaterialfv(GL_FRONT_AND_BACK, GL_AMBIENT_AND_DIFFUSE, Cols.LightRed);
			if (Type == "BORDER")
				glMaterialfv(GL_FRONT_AND_BACK, GL_AMBIENT_AND_DIFFUSE, Cols.LightGreen);
		}
		glVertex3f(ConvexHull.Ns[n].x(), ConvexHull.Ns[n].y(), ConvexHull.Ns[n].z());
	}
	glEnd();

	glLightModelfv(GL_LIGHT_MODEL_AMBIENT, Cols.Grey);
	glEnable(GL_LIGHT0);
	glEndList();
	listConvexHull = list;
}

void C_Surface::makeFaces()
{
	GLuint list = glGenLists(1);
	glNewList(list, GL_COMPILE);

	if (Type == "UNIT")
		glMaterialfv(GL_FRONT_AND_BACK, GL_AMBIENT_AND_DIFFUSE, Cols.LightBlue);
	if (Type == "FAULT")
		glMaterialfv(GL_FRONT_AND_BACK, GL_AMBIENT_AND_DIFFUSE, Cols.LightRed);
	if (Type == "BORDER")
		glMaterialfv(GL_FRONT_AND_BACK, GL_AMBIENT_AND_DIFFUSE, Cols.LightGreen);
	glBegin(GL_TRIANGLES);
	for (int t = 0; t != Ts.length(); t++)
	{
		glNormal3d(Ts[t].normal_vector.x(), Ts[t].normal_vector.y(), Ts[t].normal_vector.z());
		glVertex3d(Ts[t].Ns[0]->x(), Ts[t].Ns[0]->y(), Ts[t].Ns[0]->z());
		glVertex3d(Ts[t].Ns[1]->x(), Ts[t].Ns[1]->y(), Ts[t].Ns[1]->z());
		glVertex3d(Ts[t].Ns[2]->x(), Ts[t].Ns[2]->y(), Ts[t].Ns[2]->z());
	}
	glEnd();

	glEndList();
	listFaces = list;
}

void C_Surface::makeEdges()
{
	GLuint list = glGenLists(1);
	glNewList(list, GL_COMPILE);
	glDisable(GL_LIGHT0);
	glLightModelfv(GL_LIGHT_MODEL_AMBIENT, Cols.White);

	if (Type == "UNIT")
		glMaterialfv(GL_FRONT_AND_BACK, GL_AMBIENT_AND_DIFFUSE, Cols.LightBlue);
	if (Type == "FAULT")
		glMaterialfv(GL_FRONT_AND_BACK, GL_AMBIENT_AND_DIFFUSE, Cols.LightRed);
	if (Type == "BORDER")
		glMaterialfv(GL_FRONT_AND_BACK, GL_AMBIENT_AND_DIFFUSE, Cols.LightGreen);
	for (int t = 0; t != Ts.length(); t++)
	{
		glBegin(GL_LINE_LOOP);
		glVertex3d(Ts[t].Ns[0]->x(), Ts[t].Ns[0]->y(), Ts[t].Ns[0]->z());
		glVertex3d(Ts[t].Ns[1]->x(), Ts[t].Ns[1]->y(), Ts[t].Ns[1]->z());
		glVertex3d(Ts[t].Ns[2]->x(), Ts[t].Ns[2]->y(), Ts[t].Ns[2]->z());
		glEnd();
	}

	glLightModelfv(GL_LIGHT_MODEL_AMBIENT, Cols.Grey);
	glEnable(GL_LIGHT0);
	glEndList();
	listEdges = list;
}

void C_Surface::makeIntEdges()
{
	GLuint list = glGenLists(1);
	glNewList(list, GL_COMPILE);
	glDisable(GL_LIGHT0);
	glLightModelfv(GL_LIGHT_MODEL_AMBIENT, Cols.White);

	glMaterialfv(GL_FRONT_AND_BACK, GL_AMBIENT_AND_DIFFUSE, this->Cols.White);
	for (int i = 0; i != Intersections.length(); i++)
	{
		glBegin(GL_LINE_STRIP);
		for (int n = 0; n != Intersections[i]->Ns.length(); n++)
		{
			glVertex3d(Intersections[i]->Ns[n].x(), Intersections[i]->Ns[n].y(), Intersections[i]->Ns[n].z());
		}
		glEnd();
	}

	glLightModelfv(GL_LIGHT_MODEL_AMBIENT, Cols.Grey);
	glEnable(GL_LIGHT0);
	glEndList();
	listIntEdges = list;
}

void C_Surface::makeIntVertices()
{
	GLuint list = glGenLists(1);
	glNewList(list, GL_COMPILE);
	glDisable(GL_LIGHT0);
	glLightModelfv(GL_LIGHT_MODEL_AMBIENT, Cols.White);

	glBegin(GL_POINTS);
	for (int i = 0; i != Intersections.length(); i++)
	{
		if (Intersections[i]->Ns.length() == 1)
		{
			glMaterialfv(GL_FRONT_AND_BACK, GL_AMBIENT_AND_DIFFUSE, this->Cols.White);
			glVertex3d(Intersections[i]->Ns[0].x(), Intersections[i]->Ns[0].y(), Intersections[i]->Ns[0].z());
		}
		else
		{
			for (int n = 0; n != Intersections[i]->Ns.length(); n++)
			{
				if (n == 0)
				{
					glMaterialfv(GL_FRONT_AND_BACK, GL_AMBIENT_AND_DIFFUSE, this->Cols.Red);
				}
				else if (n == (Intersections[i]->Ns.length() - 1))
				{
					glMaterialfv(GL_FRONT_AND_BACK, GL_AMBIENT_AND_DIFFUSE, this->Cols.Blue);
				}
				else if (Intersections[i]->Ns[n].type() == "TRIPLE_POINT")
				{
					glMaterialfv(GL_FRONT_AND_BACK, GL_AMBIENT_AND_DIFFUSE, this->Cols.Green);
				}
				else
				{
					glMaterialfv(GL_FRONT_AND_BACK, GL_AMBIENT_AND_DIFFUSE, this->Cols.White);
				}
				glVertex3d(Intersections[i]->Ns[n].x(), Intersections[i]->Ns[n].y(), Intersections[i]->Ns[n].z());
			}
		}
	}
	glEnd();

	glLightModelfv(GL_LIGHT_MODEL_AMBIENT, Cols.Grey);
	glEnable(GL_LIGHT0);
	glEndList();
	listIntVertices = list;
}

void C_Surface::makeConstraints(bool selectionMode)
{
	GLuint list = glGenLists(1);
	glNewList(list, GL_COMPILE);
	glDisable(GL_LIGHT0);
	glLightModelfv(GL_LIGHT_MODEL_AMBIENT, Cols.White);

	/* In selection mode, set a uniform width to avoid overlapping of points
	 * and lines. */
	GLfloat previousPointWidth;
	GLfloat previousLineWidth;
	GLfloat desiredWidth = 2.0f;
	if (selectionMode)
	{
		glGetFloatv(GL_POINT_SIZE, &previousPointWidth);
		glGetFloatv(GL_LINE_WIDTH, &previousLineWidth);
		glPointSize(desiredWidth);
		glLineWidth(desiredWidth);
	}

	for (int s = 0; s != Constraints.length(); s++)
	{
		if (Constraints[s].Type == "SEGMENTS")
			glMaterialfv(GL_FRONT_AND_BACK, GL_AMBIENT_AND_DIFFUSE, this->Cols.Blue);
		if (Constraints[s].Type == "HOLES")
			glMaterialfv(GL_FRONT_AND_BACK, GL_AMBIENT_AND_DIFFUSE, this->Cols.Red);
		if (Constraints[s].Type == "UNDEFINED")
		{
			glMaterialfv(GL_FRONT_AND_BACK, GL_AMBIENT_AND_DIFFUSE, this->Cols.White);

			/* In selection mode, draw constraints with a solid line to allow
			 * the paint fill bucket tool to work correctly. */
			if (!selectionMode)
				glEnable(GL_LINE_STIPPLE);
		}
		glColor3f(Constraints[s].RGB[0] / 255.0f, Constraints[s].RGB[1] / 255.0f, Constraints[s].RGB[2] / 255.0f);

		glBegin(GL_LINE_STRIP);
		for (int n = 0; n != Constraints[s].Ns.length(); n++)
		{
			glVertex3f(Constraints[s].Ns[n].x(), Constraints[s].Ns[n].y(), Constraints[s].Ns[n].z());
		}
		glEnd();

		glBegin(GL_POINTS);
		if (Constraints[s].Ns.length() == 1)
		{
			glVertex3f(Constraints[s].Ns.first().x(), Constraints[s].Ns.first().y(), Constraints[s].Ns.first().z());
		}
		else
		{
			glVertex3f(Constraints[s].Ns.first().x(), Constraints[s].Ns.first().y(), Constraints[s].Ns.first().z());
			glVertex3f(Constraints[s].Ns.last().x(), Constraints[s].Ns.last().y(), Constraints[s].Ns.last().z());
		}
		glEnd();

		glColor3f(0.0f, 0.0f, 0.0f);

		/* Take selection mode into account. */
		if (!selectionMode)
			glDisable(GL_LINE_STIPPLE);
	}

	/* Restore previous point and line width. */
	if (selectionMode)
	{
		glPointSize(previousPointWidth);
		glLineWidth(previousLineWidth);
	}

	glLightModelfv(GL_LIGHT_MODEL_AMBIENT, Cols.Grey);
	glEnable(GL_LIGHT0);
	glEndList();
	listConstraints = list;
}

void C_Surface::makeVTU_SD()
{
	this->VTU.clear();
	this->VTU.NumberOfPoints = this->SDs.length();
	this->VTU.NumberOfCells = 1;
	this->VTU.Points = this->SDs;
	for (int s = 0; s != this->SDs.length(); s++)
		this->VTU.connectivity.append(s);
	this->VTU.offsets.append(this->SDs.length());
	this->VTU.types.append(2);
}

void C_Surface::makeVTU_CH()
{
	this->VTU.clear();
	this->VTU.NumberOfPoints = this->ConvexHull.Ns.length();
	this->VTU.NumberOfCells = 1;
	this->VTU.Points.append(this->ConvexHull.Ns);
	for (int n = 0; n != this->ConvexHull.Ns.length(); n++)
		this->VTU.connectivity.append(n);
	this->VTU.offsets.append(this->ConvexHull.Ns.length());
	this->VTU.types.append(4);
	for (int n = 0; n != this->ConvexHull.Ns.length(); n++)
	{
		if (this->ConvexHull.Ns[n].type() == "DEFAULT")
			this->VTU.pointData.append(0);
		if (this->ConvexHull.Ns[n].type() == "CORNER")
			this->VTU.pointData.append(1);
		if (this->ConvexHull.Ns[n].type() == "MERGED_CONVEXHULL_POINT")
			this->VTU.pointData.append(2);
		if (this->ConvexHull.Ns[n].type() == "COMMON_INTERSECTION_CONVEXHULL_POINT")
			this->VTU.pointData.append(3);
	}
}

void C_Surface::makeVTU_TRI()
{
	this->VTU.clear();
	this->VTU.NumberOfPoints = this->Ns.length();
	this->VTU.NumberOfCells = this->Ts.length();
	this->VTU.Points.append(this->Ns);
	for (int t = 0; t != this->Ts.length(); t++)
	{
		this->VTU.connectivity.append(this->Ts[t].Ns[0]->triID);
		this->VTU.connectivity.append(this->Ts[t].Ns[1]->triID);
		this->VTU.connectivity.append(this->Ts[t].Ns[2]->triID);
		this->VTU.offsets.append(t * 3 + 3);
		this->VTU.types.append(5);
	}
}

void C_Surface::makeVTU_CON()
{
	this->VTU.clear();
	for (int s = 0; s != this->Constraints.length(); s++)
	{
		this->VTU.NumberOfPoints += this->Constraints[s].Ns.length();
		this->VTU.NumberOfCells++;
		this->VTU.Points.append(Constraints[s].Ns);
		for (int n = 0; n != this->Constraints[s].Ns.length(); n++)
			this->VTU.connectivity.append(this->VTU.connectivity.length());
		if (this->VTU.offsets.length() == 0)
		{
			this->VTU.offsets.append(this->Constraints[s].Ns.length());
		}
		else
		{
			this->VTU.offsets.append(this->Constraints[s].Ns.length() + this->VTU.offsets.last());
		}
		this->VTU.types.append(4);
		if (this->Constraints[s].Type == "SEGMENTS")
			this->VTU.matType.append(0);
		if (this->Constraints[s].Type == "UNDEFINED")
			this->VTU.matType.append(1);
		if (this->Constraints[s].Type == "HOLES")
			this->VTU.matType.append(2);
		this->VTU.matR.append(this->Constraints[s].RGB[0]);
		this->VTU.matG.append(this->Constraints[s].RGB[1]);
		this->VTU.matB.append(this->Constraints[s].RGB[2]);
	}
}

C_Polyline *C_Model::findPolyline(const QString &name)
{
	for (int i = 0; i != Polylines.length(); i++)
		if (Polylines[i].Name == name)
			return &Polylines[i];
	return NULL;
}

C_Surface *C_Model::findSurface(const QString &name)
{
	for (int i = 0; i != Surfaces.length(); i++)
		if (Surfaces[i].Name == name)
			return &Surfaces[i];
	return NULL;
}

void C_Model::makeVTU_INT()
{
	this->VTU.clear();
	for (int i = 0; i != this->Intersections.length(); i++)
	{
		this->VTU.NumberOfPoints += this->Intersections[i].Ns.length();
		this->VTU.NumberOfCells++;
		this->VTU.Points.append(this->Intersections[i].Ns);
		for (int n = 0; n != this->Intersections[i].Ns.length(); n++)
			this->VTU.connectivity.append(this->VTU.connectivity.length());
		if (this->VTU.offsets.length() == 0)
		{
			this->VTU.offsets.append(this->Intersections[i].Ns.length());
		}
		else
		{
			this->VTU.offsets.append(this->Intersections[i].Ns.length() + this->VTU.offsets.last());
		}
		if (this->Intersections[i].Ns.length() == 1)
		{
			VTU.types.append(1);
		}
		else
		{
			VTU.types.append(4);
		}
		this->VTU.Object1.append(this->Intersections[i].Object[0]);
		this->VTU.Object2.append(this->Intersections[i].Object[1]);
	}
	for (int p = 0; p != this->VTU.Points.length(); p++)
	{
		if (this->VTU.Points[p].type() == "DEFAULT")
			this->VTU.pointData.append(0);
		if (this->VTU.Points[p].type() == "TRIPLE_POINT")
			this->VTU.pointData.append(1); // intersction line cuts intersection line
		if (this->VTU.Points[p].type() == "INTERSECTION_POINT")
			this->VTU.pointData.append(2); // well cuts surface
	}
}

void C_Model::makeVTU_MAT()
{
	this->VTU.clear();
	for (int m = 0; m != this->Mats.length(); m++)
	{
		this->VTU.NumberOfPoints += this->Mats[m].Locations.length();
		this->VTU.NumberOfCells += this->Mats[m].Locations.length();
		this->VTU.Points.append(this->Mats[m].Locations);
	}
	int index = 0;
	for (int m = 0; m != this->Mats.length(); m++)
	{
		for (int l = 0; l != this->Mats[m].Locations.length(); l++)
		{
			this->VTU.connectivity.append(index);
			this->VTU.offsets.append(++index);
			this->VTU.types.append(1);
			this->VTU.matType.append(m);
		}
	}
}

void C_Model::makeVTU_TET()
{
	this->VTU.clear();
	this->VTU.NumberOfPoints = this->Mesh->numberofpoints;
	this->VTU.NumberOfCells = this->Mesh->numberofedges;
	this->VTU.NumberOfCells += this->Mesh->numberoftriangles;
	this->VTU.NumberOfCells += this->Mesh->numberoftetrahedra;

	for (int p = 0; p != this->Mesh->numberofpoints; p++)
	{
		this->VTU.Points.append(C_Vector3D(this->Mesh->pointlist[p * 3 + 0], this->Mesh->pointlist[p * 3 + 1], this->Mesh->pointlist[p * 3 + 2]));
	}
	for (int t = 0; t != this->Mesh->numberoftetrahedra; t++)
	{
		this->VTU.connectivity.append(this->Mesh->tetrahedronlist[t * 4 + 0]);
		this->VTU.connectivity.append(this->Mesh->tetrahedronlist[t * 4 + 1]);
		this->VTU.connectivity.append(this->Mesh->tetrahedronlist[t * 4 + 2]);
		this->VTU.connectivity.append(this->Mesh->tetrahedronlist[t * 4 + 3]);
		this->VTU.offsets.append(t * 4 + 4);
		this->VTU.types.append(10);
		this->VTU.matType.append(this->Mesh->tetrahedronmarkerlist[t]);
	}
	for (int f = 0; f != this->Mesh->numberoftriangles; f++)
	{
		this->VTU.connectivity.append(this->Mesh->trianglelist[f * 3 + 0]);
		this->VTU.connectivity.append(this->Mesh->trianglelist[f * 3 + 1]);
		this->VTU.connectivity.append(this->Mesh->trianglelist[f * 3 + 2]);
		this->VTU.offsets.append(this->Mesh->numberoftetrahedra * 4 + f * 3 + 3);
		this->VTU.types.append(5);
		this->VTU.matType.append(this->Mesh->trianglemarkerlist[f]);
	}
	for (int e = 0; e != this->Mesh->numberofedges; e++)
	{
		this->VTU.connectivity.append(this->Mesh->edgelist[e * 2 + 0]);
		this->VTU.connectivity.append(this->Mesh->edgelist[e * 2 + 1]);
		this->VTU.offsets.append(this->Mesh->numberoftetrahedra * 4 + this->Mesh->numberoftriangles * 3 + e * 2 + 2);
		this->VTU.types.append(3);
		this->VTU.matType.append(this->Mesh->edgemarkerlist[e]);
	}
}

void C_Model::VTU_SD_to_Polyline(QString name, QString type, int mat, double size)
{
	C_Polyline tmpPolyline;
	tmpPolyline.Type = type;
	tmpPolyline.Name = name.section("_SD", 0, 0);
	tmpPolyline.MaterialID = mat;
	tmpPolyline.size = size;
	tmpPolyline.SDs = this->VTU.Points;
	this->Polylines.append(tmpPolyline);
	this->VTU.clear();
}

void C_Model::VTU_SD_to_Surface(QString name, QString type, int mat, double size)
{
	C_Surface tmpSurface;
	tmpSurface.Type = type;
	tmpSurface.Name = name.section("_SD", 0, 0);
	tmpSurface.MaterialID = mat;
	tmpSurface.size = size;
	tmpSurface.SDs = this->VTU.Points;
	this->Surfaces.append(tmpSurface);
	this->VTU.clear();
}

void C_Model::VTU_CH_to_Surface(QString name, QString type)
{
	for (int p = 0; p != this->VTU.pointData.length(); p++)
	{
		if (this->VTU.pointData[p] == 0)
			this->VTU.Points[p].setType("DEFAULT");
		if (this->VTU.pointData[p] == 1)
			this->VTU.Points[p].setType("CORNER");
		if (this->VTU.pointData[p] == 2)
			this->VTU.Points[p].setType("MERGED_CONVEXHULL_POINT");
		if (this->VTU.pointData[p] == 3)
			this->VTU.Points[p].setType("COMMON_INTERSECTION_CONVEXHULL_POINT");
	}
	for (int s = 0; s != this->Surfaces.length(); s++)
	{
		if (this->Surfaces[s].Name == name.section("_CH", 0, 0) && this->Surfaces[s].Type == type)
		{
			Surfaces[s].ConvexHull.Ns = this->VTU.Points;
		}
	}
	this->VTU.clear();
}

void C_Model::VTU_SEG_to_Polyline(QString name, QString type)
{
	for (int p = 0; p != this->Polylines.length(); p++)
	{
		if (this->Polylines[p].Name == name.section("_SEG", 0, 0) && this->Polylines[p].Type == type)
		{
			this->Polylines[p].Path.Ns = this->VTU.Points;
		}
	}
	this->VTU.clear();
}

void C_Model::VTU_TRI_to_Surface(QString name, QString type)
{
	for (int s = 0; s != this->Surfaces.length(); s++)
	{
		if (this->Surfaces[s].Name == name.section("_TRI", 0, 0) && this->Surfaces[s].Type == type)
		{
			this->Surfaces[s].Ns = this->VTU.Points;
			for (int t = 0; t != this->VTU.NumberOfCells; t++)
			{
				C_Triangle To;
				To.Ns[0] = &this->Surfaces[s].Ns[this->VTU.connectivity[t * 3 + 0]];
				To.Ns[0]->triID = this->VTU.connectivity[t * 3 + 0];
				To.Ns[1] = &this->Surfaces[s].Ns[this->VTU.connectivity[t * 3 + 1]];
				To.Ns[1]->triID = this->VTU.connectivity[t * 3 + 1];
				To.Ns[2] = &this->Surfaces[s].Ns[this->VTU.connectivity[t * 3 + 2]];
				To.Ns[2]->triID = this->VTU.connectivity[t * 3 + 2];
				To.setNormalVector();
				this->Surfaces[s].Ts.append(To);
			}
		}
	}
	this->VTU.clear();
}

void C_Model::VTU_CON_to_Polyline(QString name, QString type)
{
	for (int p = 0; p != this->Polylines.length(); p++)
	{
		if (this->Polylines[p].Name == name.section("_CON", 0, 0) && this->Polylines[p].Type == type)
		{
			for (int n = 0; n != this->VTU.NumberOfPoints; n++)
			{
				C_Line Constraint;
				Constraint.RGB[0] = this->VTU.matR[n];
				Constraint.RGB[1] = this->VTU.matG[n];
				Constraint.RGB[2] = this->VTU.matB[n];
				if (this->VTU.matType[n] == 0)
				{
					Constraint.Type = "SEGMENTS";
					this->VTU.Points[n].setType("INTERSECTION_POINT");
				}
				if (this->VTU.matType[n] == 1)
				{
					Constraint.Type = "UNDEFINED";
					this->VTU.Points[n].setType("DEFAULT");
				}
				Constraint.Ns.clear();
				Constraint.Ns.append(this->VTU.Points[n]);
				this->Polylines[p].Constraints.append(Constraint);
			}
		}
	}
	this->VTU.clear();
}

void C_Model::VTU_CON_to_Surface(QString name, QString type)
{
	int pos = 0;
	for (int s = 0; s != this->Surfaces.length(); s++)
	{
		if (this->Surfaces[s].Name == name.section("_CON", 0, 0) && this->Surfaces[s].Type == type)
		{
			for (int c = 0; c != this->VTU.NumberOfCells; c++)
			{
				C_Line Constraint;
				Constraint.RGB[0] = this->VTU.matR[c];
				Constraint.RGB[1] = this->VTU.matG[c];
				Constraint.RGB[2] = this->VTU.matB[c];
				if (this->VTU.matType[c] == 0)
					Constraint.Type = "SEGMENTS";
				if (this->VTU.matType[c] == 1)
					Constraint.Type = "UNDEFINED";
				if (this->VTU.matType[c] == 2)
					Constraint.Type = "HOLES";
				Constraint.Ns = this->VTU.Points.mid(pos, this->VTU.offsets[c] - pos);
				pos = this->VTU.offsets[c];
				this->Surfaces[s].Constraints.append(Constraint);
			}
		}
	}
	this->VTU.clear();
}

void C_Model::VTU_INT_to_Model()
{
	int pos = 0;
	for (int p = 0; p != this->VTU.Points.length(); p++)
	{
		if (this->VTU.pointData[p] == 0)
			this->VTU.Points[p].setType("DEFAULT");
		if (this->VTU.pointData[p] == 1)
			this->VTU.Points[p].setType("TRIPLE_POINT");
		if (this->VTU.pointData[p] == 2)
			this->VTU.Points[p].setType("INTERSECTION_POINT");
	}
	for (int c = 0; c != this->VTU.NumberOfCells; c++)
	{
		C_Line Intersection;
		Intersection.Ns = this->VTU.Points.mid(pos, this->VTU.offsets[c] - pos);
		Intersection.Object[0] = this->VTU.Object1[c];
		Intersection.Object[1] = this->VTU.Object2[c];
		pos = this->VTU.offsets[c];
		this->Intersections.append(Intersection);
		this->Surfaces[this->VTU.Object1[c]].Intersections.append(&this->Intersections.last());
		if (this->VTU.types[c] == 1)
		{
			this->Polylines[this->VTU.Object2[c]].Intersections.append(&this->Intersections.last());
		}
		else
		{
			this->Surfaces[this->VTU.Object2[c]].Intersections.append(&this->Intersections.last());
		}
	}
	this->VTU.clear();
}

void C_Model::VTU_MAT_to_Model()
{
	this->Mats.clear();
	C_Material *Ma;
	for (int m = 0; m != this->VTU.matType.length(); m++)
	{
		while (this->VTU.matType[m] >= this->Mats.length())
		{
			Ma = new C_Material;
			Mats.append(*Ma);
		}
		Mats[VTU.matType[m]].Locations.append(this->VTU.Points[m]);
	}
	this->VTU.clear();
}

void C_Model::VTU_TET_to_Model()
{
	if (!this->Mesh)
		this->Mesh = new C_Mesh3D;
	for (int p = 0; p != this->VTU.NumberOfPoints; p++)
	{
		this->Mesh->pointlist.append(VTU.Points[p].x());
		this->Mesh->pointlist.append(VTU.Points[p].y());
		this->Mesh->pointlist.append(VTU.Points[p].z());
		this->Mesh->numberofpoints++;
	}

	for (int c = 0; c != this->VTU.NumberOfCells; c++)
	{
		if (this->VTU.types[c] == 3)
		{
			this->Mesh->edgelist.append(this->VTU.connectivity[this->VTU.offsets[c] - 2]);
			this->Mesh->edgelist.append(this->VTU.connectivity[this->VTU.offsets[c] - 1]);
			this->Mesh->edgemarkerlist.append(this->VTU.matType[c]);
			this->Mesh->numberofedges++;
		}
		if (this->VTU.types[c] == 5)
		{
			this->Mesh->trianglelist.append(this->VTU.connectivity[this->VTU.offsets[c] - 3]);
			this->Mesh->trianglelist.append(this->VTU.connectivity[this->VTU.offsets[c] - 2]);
			this->Mesh->trianglelist.append(this->VTU.connectivity[this->VTU.offsets[c] - 1]);
			this->Mesh->trianglemarkerlist.append(this->VTU.matType[c]);
			this->Mesh->numberoftriangles++;
		}
		if (this->VTU.types[c] == 10)
		{
			this->Mesh->tetrahedronlist.append(this->VTU.connectivity[this->VTU.offsets[c] - 4]);
			this->Mesh->tetrahedronlist.append(this->VTU.connectivity[this->VTU.offsets[c] - 3]);
			this->Mesh->tetrahedronlist.append(this->VTU.connectivity[this->VTU.offsets[c] - 2]);
			this->Mesh->tetrahedronlist.append(this->VTU.connectivity[this->VTU.offsets[c] - 1]);
			this->Mesh->tetrahedronmarkerlist.append(this->VTU.matType[c]);
			this->Mesh->numberoftetrahedra++;
		}
	}
	this->VTU.clear();
}

void C_Surface::calculate_Constraints()
{
	this->Constraints.clear();
	C_Line Constraint;
	int lastPos;
	lastPos = 0;

	Constraint.RGB[0] = 0;
	Constraint.RGB[1] = 0;
	Constraint.RGB[2] = 0;
	Constraint.Type = "UNDEFINED";
	//	Constraint.Type = "SEGMENTS";
	for (int n = 1; n != this->ConvexHull.Ns.length(); n++)
	{
		if (ConvexHull.Ns[n].type() != "DEFAULT" || n == ConvexHull.Ns.length() - 1)
		{
			Constraint.Ns = ConvexHull.Ns.mid(lastPos, n - lastPos + 1);
			if (++Constraint.RGB[0] > 255)
			{
				Constraint.RGB[0] = 0;
				if (++Constraint.RGB[1] > 255)
				{
					Constraint.RGB[1] = 0;
					if (++Constraint.RGB[2] > 255)
					{
					}
				}
			}
			this->Constraints.append(Constraint);
			lastPos = n;
		}
	}
	for (int i = 0; i != this->Intersections.length(); i++)
	{
		if (this->Intersections[i]->Ns.length() == 1)
		{
			Constraint.Ns = Intersections[i]->Ns;
			if (++Constraint.RGB[0] > 255)
			{
				Constraint.RGB[0] = 0;
				if (++Constraint.RGB[1] > 255)
				{
					Constraint.RGB[1] = 0;
					if (++Constraint.RGB[2] > 255)
					{
					}
				}
			}
			this->Constraints.append(Constraint);
		}
		else
		{
			lastPos = 0;
			for (int n = 1; n != this->Intersections[i]->Ns.length(); n++)
			{
				if (Intersections[i]->Ns[n].type() != "DEFAULT" || n == Intersections[i]->Ns.length() - 1)
				{
					Constraint.Ns = Intersections[i]->Ns.mid(lastPos, n - lastPos + 1);
					if (++Constraint.RGB[0] > 255)
					{
						Constraint.RGB[0] = 0;
						if (++Constraint.RGB[1] > 255)
						{
							Constraint.RGB[1] = 0;
							if (++Constraint.RGB[2] > 255)
							{
							}
						}
					}
					this->Constraints.append(Constraint);
					lastPos = n;
				}
			}
		}
	}
}

void C_Surface::separate_Constraints()
{
	double x_sum, y_sum, area, area_sum;
	QList<C_Line> tmpHoles;
	C_Vector3D HoleCoord, Middle, Offset;
	bool extendable;
	for (int s = 0; s != this->Constraints.length(); s++)
	{
		if (this->Constraints[s].Type == "HOLES")
			tmpHoles.append(this->Constraints[s]);
	}
	for (int h1 = 0; h1 != tmpHoles.length(); h1++)
	{
		extendable = true;
		while (extendable)
		{
			extendable = false;
			for (int h2 = h1 + 1; h2 != tmpHoles.length(); h2++)
			{
				if (lengthSquared(tmpHoles[h1].Ns.last() - tmpHoles[h2].Ns.first()) < 1e-24)
				{
					for (int n = 1; n != tmpHoles[h2].Ns.length(); n++)
						tmpHoles[h1].Ns.append(tmpHoles[h2].Ns[n]);
					tmpHoles.removeAt(h2--);
					extendable = true;
					break;
				}
				if (lengthSquared(tmpHoles[h1].Ns.last() - tmpHoles[h2].Ns.last()) < 1e-24)
				{
					tmpHoles[h2].Invert();
					for (int n = 1; n != tmpHoles[h2].Ns.length(); n++)
						tmpHoles[h1].Ns.append(tmpHoles[h2].Ns[n]);
					tmpHoles.removeAt(h2--);
					extendable = true;
					break;
				}
			}
		}
		if (lengthSquared(tmpHoles[h1].Ns.first() - tmpHoles[h1].Ns.last()) > 1e-24)
			tmpHoles.removeAt(h1--);
	}
	this->HoleCoords.clear();
	for (int t = 0; t != tmpHoles.length(); t++)
	{
		x_sum = 0.0, y_sum = 0.0, area = 0.0;
		for (int s = 0; s != tmpHoles[t].Ns.length() - 1; s++)
		{
			area_sum = (tmpHoles[t].Ns[s].x() * tmpHoles[t].Ns[s + 1].y()) - (tmpHoles[t].Ns[s + 1].x() * tmpHoles[t].Ns[s].y());
			x_sum += area_sum * (tmpHoles[t].Ns[s].x() + tmpHoles[t].Ns[s + 1].x());
			y_sum += area_sum * (tmpHoles[t].Ns[s].y() + tmpHoles[t].Ns[s + 1].y());
			area += 0.5 * area_sum;
		}
		HoleCoords.append(C_Vector3D(x_sum / (area * 6), y_sum / (area * 6), 0.0));
	}
	tmpHoles.clear();
}

C_Model::C_Model()
{
	this->shift = C_Vector3D(0, 0, 0);
	this->scale = 1;
	this->ExportRotationAngle = 0.0;
	this->preMeshGradient = 2.0;
	this->meshGradient = 2.0;
}

C_Model::~C_Model()
{
}

void C_Model::ReadGocadFile()
{
	bool surfaceExists;
	QFile file(FileNameTmp);
	if (!file.open(QIODevice::ReadOnly | QIODevice::Text))
		return;
	QTextStream in(&file);
	QString line = in.readLine();
	while (!line.isNull())
	{
		if (line.left(6).compare("*name:") == 0)
		{
			C_Surface tmpSurface;
			line = line.section(":", 1, 1);
			if (line.contains("/"))
			{
				line = line.section("/", 1, 1);
				tmpSurface.Type = "UNIT";
			}
			else
			{
				tmpSurface.Type = "FAULT";
			}
			tmpSurface.Name = line;
			while (line.left(3).compare("END") != 0)
			{
				line = in.readLine();
				if (line.left(4).compare("VRTX") == 0)
				{
					C_Vector3D N;
					N.setX(line.section(" ", 2, 2).toDouble());
					N.setY(line.section(" ", 3, 3).toDouble());
					N.setZ(line.section(" ", 4, 4).toDouble());
					tmpSurface.SDs.append(N);
				}
			}
			surfaceExists = false;
			for (int s = 0; s != this->Surfaces.length(); s++)
			{
				if (Surfaces[s].Name == tmpSurface.Name)
				{
					Surfaces[s].SDs.append(tmpSurface.SDs);
					surfaceExists = true;
				}
			}
			if (!surfaceExists)
			{
				tmpSurface.MaterialID = -1;
				this->Surfaces.append(tmpSurface);
			}
		}
		line = in.readLine();
	}
	this->calculate_min_max();
	this->tranformForward();
}

void C_Model::AddSurface(QString type)
{
	this->tranformBackward();
	C_Surface tmpSurface;
	tmpSurface.Type = type;
	int NumberOfPoints;
	double d_value;
	QRegExp sep("(\\t+|\\s+|\\,|\\;)");
	QString line;
	QFile file(FileNameTmp);
	if (!file.open(QIODevice::ReadOnly | QIODevice::Text))
		return;
	QTextStream in(&file);
	QString ext = FileNameTmp.section(".", -1, -1);
	if (ext == "vtu")
	{
		while (!in.atEnd())
		{
			line = in.readLine().simplified();
			if (line.contains("<Piece"))
			{
				NumberOfPoints = line.section("\"", 1, 1).toInt();
			}
			if (line.contains("NumberOfComponents"))
			{
				for (int p = 0; p != NumberOfPoints; p++)
				{
					C_Vector3D SD;
					in >> d_value;
					SD.setX(d_value);
					in >> d_value;
					SD.setY(d_value);
					in >> d_value;
					SD.setZ(d_value);
					tmpSurface.SDs.append(SD);
				}
			}
		}
	}
	else
	{
		while (!in.atEnd())
		{
			line = in.readLine();
			line = line.trimmed(); // ignore spaces at the beginning and end
			if (line.isEmpty())
				continue; // skip empty lines
			C_Vector3D SD;
			SD.setX(line.section(sep, 0, 0).toDouble());
			SD.setY(line.section(sep, 1, 1).toDouble());
			SD.setZ(line.section(sep, 2, 2).toDouble());
			tmpSurface.SDs.append(SD);
		}
	}
	FileNameTmp = FileNameTmp.section("/", -1, -1);
	FileNameTmp = FileNameTmp.section(".", 0, 0);
	tmpSurface.Name = FileNameTmp.section("_SD", 0, 0);
	tmpSurface.MaterialID = -1;
	this->Surfaces.append(tmpSurface);
	this->calculate_min_max();
	this->tranformForward();
}

void C_Model::AddPolyline(QString type)
{
	this->tranformBackward();
	C_Polyline tmpPolyline;
	tmpPolyline.Type = type;
	int NumberOfPoints;
	double d_value;
	QRegExp sep("(\\t+|\\s+|\\,|\\;)");
	QString line;
	QFile file(FileNameTmp);
	if (!file.open(QIODevice::ReadOnly | QIODevice::Text))
		return;
	QTextStream in(&file);
	QString ext = FileNameTmp.section(".", -1, -1);
	if (ext == "vtu")
	{
		while (!in.atEnd())
		{
			line = in.readLine().simplified();
			if (line.contains("<Piece"))
			{
				NumberOfPoints = line.section("\"", 1, 1).toInt();
			}
			if (line.contains("NumberOfComponents"))
			{
				for (int p = 0; p != NumberOfPoints; p++)
				{
					C_Vector3D N;
					in >> d_value;
					N.setX(d_value);
					in >> d_value;
					N.setY(d_value);
					in >> d_value;
					N.setZ(d_value);
					tmpPolyline.SDs.append(N);
				}
			}
		}
	}
	else
	{
		while (!in.atEnd())
		{
			line = in.readLine();
			C_Vector3D N;
			N.setX(line.section(sep, 0, 0).toDouble());
			N.setY(line.section(sep, 1, 1).toDouble());
			N.setZ(line.section(sep, 2, 2).toDouble());
			tmpPolyline.SDs.append(N);
		}
	}
	FileNameTmp = FileNameTmp.section("/", -1, -1);
	FileNameTmp = FileNameTmp.section(".", 0, 0);
	tmpPolyline.Name = FileNameTmp.section("_SD", 0, 0);
	tmpPolyline.MaterialID = -1;
	Polylines.append(tmpPolyline);
	this->calculate_min_max();
	this->tranformForward();
}

void C_Model::DeleteSurface(QString surfaceName)
{
	for (int s = 0; s != this->Surfaces.length(); s++)
	{
		if (surfaceName == Surfaces[s].Name)
		{
			this->Surfaces.removeAt(s);
			return;
		}
	}
	for (int p = 0; p != this->Polylines.length(); p++)
	{
		if (surfaceName == Polylines[p].Name)
		{
			this->Polylines.removeAt(p);
			return;
		}
	}
}

void C_Model::calculateNumberWithMaterials()
{
	this->Mesh->numberoftetrahedrawithmaterial = 0;
	for (int t = 0; t != this->Mesh->numberoftetrahedra; t++)
	{
		if (this->getMaterial(10, t) != -1)
			this->Mesh->numberoftetrahedrawithmaterial++;
	}
	this->Mesh->numberoftriangleswithmaterial = 0;
	for (int t = 0; t != this->Mesh->numberoftriangles; t++)
	{
		if (this->getMaterial(5, t) != -1)
			this->Mesh->numberoftriangleswithmaterial++;
	}
	this->Mesh->numberofedgeswithmaterial = 0;
	for (int t = 0; t != this->Mesh->numberofedges; t++)
	{
		if (this->getMaterial(3, t) != -1)
			this->Mesh->numberofedgeswithmaterial++;
	}
}

void C_Model::ExportLists_clean()
{
	this->Mesh->numberofpoints_export = this->Mesh->numberofedges_export = this->Mesh->numberoftriangles_export = this->Mesh->numberoftetrahedra_export = 0;
	this->Mesh->pointlist_export.clear();
	this->Mesh->edgelist_export.clear();
	this->Mesh->edgemarkerlist_export.clear();
	this->Mesh->trianglelist_export.clear();
	this->Mesh->trianglemarkerlist_export.clear();
	this->Mesh->tetrahedronlist_export.clear();
	this->Mesh->tetrahedronmarkerlist_export.clear();
}

void C_Model::ExportLists_make()
{
	this->ExportLists_clean();
	for (int m = 0; m != this->Mats.length(); m++)
	{
		for (int t = 0; t != this->Mesh->tetrahedronmarkerlist.length(); t++)
		{
			if (m == this->Mesh->tetrahedronmarkerlist[t])
			{
				this->Mesh->tetrahedronmarkerlist_export.append(m);
				this->Mesh->tetrahedronlist_export.append(this->Mesh->tetrahedronlist[t * 4 + 0]);
				this->Mesh->tetrahedronlist_export.append(this->Mesh->tetrahedronlist[t * 4 + 1]);
				this->Mesh->tetrahedronlist_export.append(this->Mesh->tetrahedronlist[t * 4 + 2]);
				this->Mesh->tetrahedronlist_export.append(this->Mesh->tetrahedronlist[t * 4 + 3]);
				this->Mesh->numberoftetrahedra_export++;
			}
		}
	}
	for (int s = 0; s != this->Surfaces.length(); s++)
	{
		if (this->Surfaces[s].MaterialID != -1)
		{
			for (int t = 0; t != this->Mesh->trianglemarkerlist.length(); t++)
			{
				if (s == this->Mesh->trianglemarkerlist[t])
				{
					this->Mesh->trianglemarkerlist_export.append(this->Surfaces[s].MaterialID);
					this->Mesh->trianglelist_export.append(this->Mesh->trianglelist[t * 3 + 0]);
					this->Mesh->trianglelist_export.append(this->Mesh->trianglelist[t * 3 + 1]);
					this->Mesh->trianglelist_export.append(this->Mesh->trianglelist[t * 3 + 2]);
					this->Mesh->numberoftriangles_export++;
				}
			}
		}
	}
	for (int p = 0; p != this->Polylines.length(); p++)
	{
		if (this->Polylines[p].MaterialID != -1)
		{
			for (int e = 0; e != this->Mesh->edgemarkerlist.length(); e++)
			{
				if (p == this->Mesh->edgemarkerlist[e])
				{
					this->Mesh->edgemarkerlist_export.append(this->Polylines[p].MaterialID);
					this->Mesh->edgelist_export.append(this->Mesh->edgelist[e * 2 + 0]);
					this->Mesh->edgelist_export.append(this->Mesh->edgelist[e * 2 + 1]);
					this->Mesh->numberofedges_export++;
				}
			}
		}
	}
	this->Mesh->numberofpoints_export = this->Mesh->numberofpoints;
	this->Mesh->pointlist_export = this->Mesh->pointlist;
}

void C_Model::ExportFeFlow()
{
	// initialize FeFlow without having a individual constructur
	C_FeFlow *FeFlow = new C_FeFlow;
	int havewritten = 0;
	int minMat, maxMat;
	this->tranformBackward();
	QFile file(FileNameTmp);
	if (!file.open(QIODevice::WriteOnly | QIODevice::Text))
		return;
	QTextStream out(&file);
	out.setRealNumberPrecision(24);
	out << "PROBLEM:\n";
	out << "CLASS (v.7)\n";
	out << "   2    1    0    3    0    0    8    8    0    0\n";
	out << "DIMENS\n";
	out << "   " << this->Mesh->numberofpoints << "     " << this->Mesh->numberoftetrahedra << "     0      1      0      0      0      0      0      2     0      0      1      0      0      0      0\n";
	out << "SCALE\n";
	out << "   1.0, 1.0, 1.0, 1.0, 0.0, 0.0\n";
	out << "VARNODE\n";
	out << "   " << this->Mesh->numberoftetrahedra << "     4     4\n";
	for (long t = 0; t != this->Mesh->numberoftetrahedra; t++)
		out << "   6     " << this->Mesh->tetrahedronlist[t * 4 + 0] + 1 << "     " << this->Mesh->tetrahedronlist[t * 4 + 1] + 1 << "     " << this->Mesh->tetrahedronlist[t * 4 + 2] + 1 << "     " << this->Mesh->tetrahedronlist[t * 4 + 3] + 1 << "\n";
	out << "XYZCOOR\n";
	for (long n = 0; n != this->Mesh->numberofpoints; n++)
		out << "     " << this->Mesh->pointlist[n * 3 + 0] << ", " << this->Mesh->pointlist[n * 3 + 1] << ", " << this->Mesh->pointlist[n * 3 + 2] << "\n";
	if (this->Mesh->numberoftetrahedra > 0)
	{
		minMat = this->Mesh->tetrahedronmarkerlist[0];
		maxMat = this->Mesh->tetrahedronmarkerlist[0];
		for (long t = 0; t != this->Mesh->numberoftetrahedra; t++)
		{
			if (this->Mesh->tetrahedronmarkerlist[t] < minMat)
				minMat = this->Mesh->tetrahedronmarkerlist[t];
			if (this->Mesh->tetrahedronmarkerlist[t] > maxMat)
				maxMat = this->Mesh->tetrahedronmarkerlist[t];
		}
		out << "ELEMENTALSETS\n";
		for (int m = minMat; m != maxMat + 1; m++)
		{
			out << "     \"Region: Name: R" << m << "\"";
			havewritten = 0;
			for (long t = 0; t != this->Mesh->numberoftetrahedra; t++)
			{
				if (this->Mesh->tetrahedronmarkerlist[t] == m)
				{
					if ((havewritten % 10) == 0)
					{
						out << "\n";
						out << "\t\t";
					}
					out << t + 1 << " ";
					havewritten++;
				}
			}
			out << "\n";
		}
	}
	// based on the tetrahedronlist all possible triangles are generated (4 for each tet). Common triangles will deleted and each triangle just exists once.
	FeFlow->generateAllTriangles(this->Mesh->numberoftetrahedra, this->Mesh->tetrahedronlist);
	if (this->Mesh->numberoftriangles > 0)
	{
		minMat = this->Mesh->trianglemarkerlist[0];
		maxMat = this->Mesh->trianglemarkerlist[0];
		for (long t = 0; t != this->Mesh->numberoftriangles; t++)
		{
			if (this->Mesh->trianglemarkerlist[t] < minMat)
				minMat = this->Mesh->trianglemarkerlist[t];
			if (this->Mesh->trianglemarkerlist[t] > maxMat)
				maxMat = this->Mesh->trianglemarkerlist[t];
		}
		out << "FACESETS\n";
		for (int m = minMat; m != maxMat + 1; m++)
		{
			// all tetgen triangles with the marker m are stored in a list having not the right index
			FeFlow->generateUndefinedTriangles(m, this->Mesh->numberoftriangles, this->Mesh->trianglemarkerlist, this->Mesh->trianglelist);
			// all tetgen triangles with the marker m will get a feflow index
			FeFlow->generateDefinedTriangles();
			out << "     \"Surface: Name: S" << m << "\"";
			havewritten = 0;
			for (long t = 0; t != FeFlow->definedTriangles.length(); t++)
			{
				if ((havewritten % 10) == 0)
				{
					out << "\n";
					out << "\t\t";
				}
				out << FeFlow->definedTriangles[t].index + 1 << " ";
				havewritten++;
			}
			out << "\n";
		}
	}

	// based on the tetrahedronlist all possible edges are generated (6 for each tet). Common edges will deleted and each edge just exists once.
	FeFlow->generateAllEdges(this->Mesh->numberoftetrahedra, this->Mesh->tetrahedronlist);

	if (this->Mesh->numberofedges > 0)
	{
		minMat = this->Mesh->edgemarkerlist[0];
		maxMat = this->Mesh->edgemarkerlist[0];
		for (long e = 0; e != this->Mesh->numberofedges; e++)
		{
			if (this->Mesh->edgemarkerlist[e] < minMat)
				minMat = this->Mesh->edgemarkerlist[e];
			if (this->Mesh->edgemarkerlist[e] > maxMat)
				maxMat = this->Mesh->edgemarkerlist[e];
		}
		out << "EDGESETS\n";
		for (int m = minMat; m != maxMat + 1; m++)
		{
			// all tetgen edges with the marker m are stored in a list having not the right index
			FeFlow->generateUndefinedEdges(m, this->Mesh->numberofedges, this->Mesh->edgemarkerlist, this->Mesh->edgelist);
			// all tetgen edges with the marker m will get a feflow index
			FeFlow->generateDefinedEdges();
			out << "     \"Polyline: Name: P" << m << "\"";
			havewritten = 0;
			for (long e = 0; e != FeFlow->definedEdges.length(); e++)
			{
				if ((havewritten % 10) == 0)
				{
					out << "\n";
					out << "\t\t";
				}
				out << FeFlow->definedEdges[e].index + 1 << " ";
				havewritten++;
			}
			out << "\n";
		}
	}

	out << "END\n";
	file.close();
	this->tranformForward();

	// feflow is deleted and all lists will be cleared.
	delete FeFlow;
}

void C_Model::ExportOGS()
{
	long elementnumber = 0;
	this->tranformBackward();
	this->ExportLists_make();

	QFile file(FileNameTmp);
	if (!file.open(QIODevice::WriteOnly | QIODevice::Text))
		return;
	QTextStream out(&file);
	out.setRealNumberPrecision(24);
	out << "#FEM_MSH"
			<< "\n";
	out << " $PCS_TYPE"
			<< "\n";
	out << "  NO_PCS"
			<< "\n";
	out << " $NODES"
			<< "\n";
	out << "  " << this->Mesh->numberofpoints_export << "\n";
	for (int n = 0; n != this->Mesh->numberofpoints_export; n++)
	{
		out << "  " << n << "  " << this->Mesh->pointlist_export[n * 3 + 0] << " " << this->Mesh->pointlist_export[n * 3 + 1] << " " << this->Mesh->pointlist_export[n * 3 + 2] << "\n";
	}
	out << " $ELEMENTS"
			<< "\n";
	out << "  " << this->Mesh->numberoftetrahedra_export + this->Mesh->numberoftriangles_export + this->Mesh->numberofedges_export << "\n";
	for (int t = 0; t != this->Mesh->numberoftetrahedra_export; t++)
	{
		out << "  " << elementnumber++ << " " << this->Mesh->tetrahedronmarkerlist_export[t] << " tet " << this->Mesh->tetrahedronlist_export[t * 4 + 0] << " " << this->Mesh->tetrahedronlist_export[t * 4 + 1] << " " << this->Mesh->tetrahedronlist_export[t * 4 + 2] << " " << this->Mesh->tetrahedronlist_export[t * 4 + 3] << "\n";
	}
	for (int f = 0; f != this->Mesh->numberoftriangles_export; f++)
	{
		out << "  " << elementnumber++ << " " << this->Mesh->trianglemarkerlist_export[f] << " tri " << this->Mesh->trianglelist_export[f * 3 + 0] << " " << this->Mesh->trianglelist_export[f * 3 + 1] << " " << this->Mesh->trianglelist_export[f * 3 + 2] << " "
				<< "\n";
	}
	for (int e = 0; e != this->Mesh->numberofedges_export; e++)
	{
		out << "  " << elementnumber++ << " " << this->Mesh->edgemarkerlist_export[e] << " line " << this->Mesh->edgelist_export[e * 2 + 0] << " " << this->Mesh->edgelist_export[e * 2 + 1] << " "
				<< "\n";
	}
	out << "#STOP"
			<< "\n";
	file.close();
	this->ExportLists_clean();
	this->tranformForward();
}

void C_Model::ExportABAQUS(QString borderIDs)
{
	int currentMaterialID = -1;
	long elementCount = 0;
	this->tranformBackward();
	this->ExportLists_make();
	QFile file(FileNameTmp);
	if (!file.open(QIODevice::WriteOnly | QIODevice::Text))
		return;
	QTextStream out(&file);
	out.setRealNumberPrecision(24);
	out << "**\n**ABAQUSInputDeckGeneratedbyMeshIT\n**GeneratedusingMeshIT\n";
	out << "**\n**Template:ABAQUS/STANDARD3D\n**\n";
	// write NODE
	out << "*NODE\n";
	for (int n = 0; n != this->Mesh->numberofpoints_export; n++)
		out << n + 1 << "," << this->Mesh->pointlist_export[n * 3 + 0] << "," << this->Mesh->pointlist_export[n * 3 + 1] << "," << this->Mesh->pointlist_export[n * 3 + 2] << "\n";
	// write ELEMENT
	// 3D tetrahedrons --> C3D4 - TET4

	for (int t = 0; t != this->Mesh->numberoftetrahedra_export; t++)
	{
		if (currentMaterialID != this->Mesh->tetrahedronmarkerlist_export[t])
		{
			currentMaterialID = this->Mesh->tetrahedronmarkerlist_export[t];
			out << "*ELEMENT,TYPE=C3D4,ELSET=UNIT_" << currentMaterialID << "\n";
		}
		out << ++elementCount << "," << this->Mesh->tetrahedronlist_export[t * 4 + 0] + 1 << "," << this->Mesh->tetrahedronlist_export[t * 4 + 1] + 1 << "," << this->Mesh->tetrahedronlist_export[t * 4 + 2] + 1 << "," << this->Mesh->tetrahedronlist_export[t * 4 + 3] + 1 << "\n";
	}
	// 2D triangles --> S3R - S3 - CPS3
	// but first organize the lists
	for (int f = 0; f != this->Mesh->numberoftriangles_export; f++)
	{
		if (currentMaterialID != this->Mesh->trianglemarkerlist_export[f])
		{
			currentMaterialID = this->Mesh->trianglemarkerlist_export[f];
			out << "*ELEMENT,TYPE=S3,ELSET=FAULT_" << currentMaterialID << "\n";
		}
		out << ++elementCount << "," << this->Mesh->trianglelist_export[f * 3 + 0] + 1 << "," << this->Mesh->trianglelist_export[f * 3 + 1] + 1 << "," << this->Mesh->trianglelist_export[f * 3 + 2] + 1 << "\n";
	}
	// 1D edges --> S3R - S3 - CPS3
	// but first organize the lists
	for (int e = 0; e != this->Mesh->numberofedges_export; e++)
	{
		if (currentMaterialID != this->Mesh->edgemarkerlist_export[e])
		{
			currentMaterialID = this->Mesh->edgemarkerlist_export[e];
			out << "*ELEMENT,TYPE=T3D2,ELSET=WELL_" << currentMaterialID << "\n";
		}
		out << ++elementCount << "," << this->Mesh->edgelist_export[e * 2 + 0] + 1 << "," << this->Mesh->edgelist_export[e * 2 + 1] + 1 << "\n";
	}
	int pos = 0;
	int marker;
	while (borderIDs.section(",", pos, pos).length() > 0)
	{
		marker = borderIDs.section(",", pos, pos).toInt();
		out << "*ELEMENT,TYPE=S3,ELSET=BORDER_" << marker << "\n";
		for (int f = 0; f != this->Mesh->trianglemarkerlist.length(); f++)
		{
			if (this->Mesh->trianglemarkerlist[f] == marker)
			{
				out << ++elementCount << "," << this->Mesh->trianglelist[f * 3 + 0] + 1 << "," << this->Mesh->trianglelist[f * 3 + 1] + 1 << "," << this->Mesh->trianglelist[f * 3 + 2] + 1 << "\n";
			}
		}
		pos++;
	}
	out << "*****";
	file.close();
	this->ExportLists_clean();
	this->tranformForward();
}

void C_Model::ExportVTU3D()
{
	long offset = 0;

	this->tranformBackward();
	this->ExportLists_make();

	this->VTU.clear();
	this->VTU.NumberOfPoints = this->Mesh->numberofpoints_export;
	this->VTU.NumberOfCells = this->Mesh->numberoftetrahedra_export + this->Mesh->numberoftriangles_export + this->Mesh->numberofedges_export;

	for (int p = 0; p != this->Mesh->numberofpoints_export; p++)
	{
		this->VTU.Points.append(C_Vector3D(this->Mesh->pointlist_export[p * 3 + 0], this->Mesh->pointlist_export[p * 3 + 1], this->Mesh->pointlist_export[p * 3 + 2]));
		this->VTU.pointData.append(0);
	}
	for (int t = 0; t != this->Mesh->numberoftetrahedra_export; t++)
	{
		this->VTU.connectivity.append(this->Mesh->tetrahedronlist_export[t * 4 + 0]);
		this->VTU.connectivity.append(this->Mesh->tetrahedronlist_export[t * 4 + 1]);
		this->VTU.connectivity.append(this->Mesh->tetrahedronlist_export[t * 4 + 2]);
		this->VTU.connectivity.append(this->Mesh->tetrahedronlist_export[t * 4 + 3]);
		offset += 4;
		this->VTU.offsets.append(offset);
		this->VTU.types.append(10);
		this->VTU.matType.append(this->Mesh->tetrahedronmarkerlist_export[t]);
	}
	for (int f = 0; f != this->Mesh->numberoftriangles_export; f++)
	{
		this->VTU.connectivity.append(this->Mesh->trianglelist_export[f * 3 + 0]);
		this->VTU.connectivity.append(this->Mesh->trianglelist_export[f * 3 + 1]);
		this->VTU.connectivity.append(this->Mesh->trianglelist_export[f * 3 + 2]);
		offset += 3;
		this->VTU.offsets.append(offset);
		this->VTU.types.append(5);
		this->VTU.matType.append(this->Mesh->trianglemarkerlist_export[f]);
	}
	for (int e = 0; e != this->Mesh->numberofedges_export; e++)
	{
		this->VTU.connectivity.append(this->Mesh->edgelist_export[e * 2 + 0]);
		this->VTU.connectivity.append(this->Mesh->edgelist_export[e * 2 + 1]);
		offset += 2;
		this->VTU.offsets.append(offset);
		this->VTU.types.append(3);
		this->VTU.matType.append(this->Mesh->edgemarkerlist_export[e]);
	}
	this->VTU.write(this->FileNameTmp);
	this->ExportLists_clean();
	this->tranformForward();
}

#ifndef NOEXODUS

void C_Model::ExportEXODUS(QString borderIDs)
{
	int CPU_word_size = 8, IO_word_size = 8, exoid = 0, error = 0;
	tranformBackward();
	calculateNumberWithMaterials();
	int number = Mats.length();
	for (int s = 0; s != Surfaces.length(); s++)
	{
		if (Surfaces[s].MaterialID >= 0)
			number++;
	}
	for (int p = 0; p != Polylines.length(); p++)
	{
		if (Polylines[p].MaterialID >= 0)
			number++;
	}
	C_Exodus ex(3, Mesh->numberofpoints, Mesh->numberoftetrahedrawithmaterial + Mesh->numberoftriangleswithmaterial + Mesh->numberofedgeswithmaterial, Surfaces.length(), number, Mesh->numberoftetrahedra);
	EXODUS_sides(&ex, borderIDs);
	EXODUS_element(&ex);
	EXODUS_nodes(&ex);
	exoid = ex_create(FileNameTmp.toLatin1().data(), EX_CLOBBER | EX_LARGE_MODEL, &CPU_word_size, &IO_word_size);
	error = ex_put_init(exoid, "MeshIt export", ex.num_dim, ex.num_nodes, ex.num_elem, ex.num_elem_blk, ex.num_node_sets, ex.num_side_sets);
	error = ex_put_coord(exoid, ex.x, ex.y, ex.z);
	error = ex_put_coord_names(exoid, const_cast<char **>(ex.coord_names));
	error = ex_put_node_num_map(exoid, ex.node_num_map);
	int *connect;
	int count = 0;
	QString elem_type;
	for (int b = 0; b != ex.num_elem_blk; b++)
	{
		if (ex.num_nodes_per_elem[b] == 4)
			elem_type = "TETRA";
		else if (ex.num_nodes_per_elem[b] == 3)
			elem_type = "TRIANGLE";
		else if (ex.num_nodes_per_elem[b] == 2)
			elem_type = "TRUSS"; // BEAM
		error = ex_put_elem_block(exoid, ex.ebids[b], elem_type.toLatin1().data(), ex.num_elem_in_blk[b], ex.num_nodes_per_elem[b], 0);
		connect = new int[ex.num_elem_in_blk[b] * ex.num_nodes_per_elem[b]];
		for (int c = 0; c != ex.connections[b].length(); c++)
			connect[c] = ex.connections[b][c];
		error = ex_put_elem_conn(exoid, ex.ebids[b], connect);
		delete[] connect;
	}
	for (int e = 0; e != ex.num_elem; e++)
		ex.elem_num_map[e] = e + 1;
	error = ex_put_map(exoid, ex.elem_num_map);
	int pos = 0;
	int marker = 0;
	int nborder = 0;
	int num_side = 0;
	int tri_pos = 0;
	int mem_tri = 0;
	ex.generateAllTriangles(Mesh->numberoftetrahedra, Mesh->tetrahedronlist);
	while (borderIDs.section(",", pos, pos).length() > 0)
	{
		marker = borderIDs.section(",", pos, pos).toInt();
		for (int s = 0; s != Surfaces.length(); s++)
		{
			if (s == marker)
			{
				++nborder;
				num_side = ex.generateMarkedTriangles(marker, Mesh->numberoftriangles, Mesh->trianglemarkerlist, Mesh->trianglelist);
				ex.elem_list = new int[num_side];
				ex.side_list = new int[num_side];
				mem_tri = 0;
				for (int n = 0; n != num_side; n++)
				{
					tri_pos = ex.findTriangle(ex.markedTriangles[n], mem_tri);
					ex.side_list[n] = ex.allTriangles[tri_pos].index_side;
					ex.elem_list[n] = ex.allTriangles[tri_pos].index_blk;
					mem_tri = tri_pos;
				}
				std::cout << "side [ " << pos + 1 << " out of " << ex.num_side_sets << " ] ... done\n";
				error = ex_put_side_set_param(exoid, nborder, num_side, 0);
				error = ex_put_side_set(exoid, nborder, ex.elem_list, ex.side_list);
				delete[] ex.elem_list;
				delete[] ex.side_list;
				break;
			}
		}
		pos++;
	}
	ex.deallocate();
	error = ex_close(exoid);
	this->tranformForward();
}

void C_Model::EXODUS_sides(C_Exodus *exo, QString borderIDs)
{
	int n_side = 0;
	int marker;
	int pos = 0;
	for (int s = 0; s != exo->num_surfaces; s++)
		exo->num_side_ss[s] = 0;
	while (borderIDs.section(",", pos, pos).length() > 0)
	{
		marker = borderIDs.section(",", pos, pos).toInt();
		for (int s = 0; s != exo->num_surfaces; s++)
			if (s == marker)
				n_side++;
		pos++;
	}
	exo->num_side_sets = n_side;
	exo->num_node_sets = 0;
}

void C_Model::EXODUS_element(C_Exodus *exo)
{
	bool found = false;
	QString elem_type;
	int pos = 0;
	int blk_id_length = 0;
	int elem_count = 1;
	int mat = 0;
	for (int t = 0; t != Mesh->numberoftetrahedra; t++)
	{
		found = true;
		mat = getMaterial(10, t);
		for (int b = 0; b != blk_id_length; b++)
		{
			if (mat == exo->ebids[b])
			{
				exo->num_elem_in_blk[b]++;
				exo->connections[b].append((Mesh->tetrahedronlist[t * 4 + 0]) + 1);
				exo->connections[b].append((Mesh->tetrahedronlist[t * 4 + 1]) + 1);
				exo->connections[b].append((Mesh->tetrahedronlist[t * 4 + 2]) + 1);
				exo->connections[b].append((Mesh->tetrahedronlist[t * 4 + 3]) + 1);
				found = false;
				break;
			}
		}
		if (found)
		{
			if (mat != -1)
			{
				exo->ebids[blk_id_length] = mat;
				exo->num_nodes_per_elem[pos++] = 4;
				exo->num_elem_in_blk[blk_id_length]++;
				exo->connections[blk_id_length].append((Mesh->tetrahedronlist[t * 4 + 0]) + 1);
				exo->connections[blk_id_length].append((Mesh->tetrahedronlist[t * 4 + 1]) + 1);
				exo->connections[blk_id_length].append((Mesh->tetrahedronlist[t * 4 + 2]) + 1);
				exo->connections[blk_id_length].append((Mesh->tetrahedronlist[t * 4 + 3]) + 1);
				blk_id_length++;
			}
		}
	}
	found = false;
	for (int t = 0; t != Mesh->numberoftriangles; t++)
	{
		found = true;
		mat = getMaterial(5, t);
		for (int b = 0; b != blk_id_length; b++)
		{
			if (mat == exo->ebids[b])
			{
				exo->num_elem_in_blk[b]++;
				exo->connections[b].append((Mesh->trianglelist[t * 3 + 0]) + 1);
				exo->connections[b].append((Mesh->trianglelist[t * 3 + 1]) + 1);
				exo->connections[b].append((Mesh->trianglelist[t * 3 + 2]) + 1);
				found = false;
				break;
			}
		}
		if (found)
		{
			if (mat != -1)
			{
				exo->ebids[blk_id_length] = mat;
				exo->num_nodes_per_elem[pos++] = 3;
				exo->num_elem_in_blk[blk_id_length]++;
				exo->connections[blk_id_length].append((Mesh->trianglelist[t * 3 + 0]) + 1);
				exo->connections[blk_id_length].append((Mesh->trianglelist[t * 3 + 1]) + 1);
				exo->connections[blk_id_length].append((Mesh->trianglelist[t * 3 + 2]) + 1);
				blk_id_length++;
			}
		}
	}
	found = false;
	for (int e = 0; e != Mesh->numberofedges; e++)
	{
		found = true;
		mat = getMaterial(3, e);
		for (int b = 0; b != blk_id_length; b++)
		{
			if (mat == exo->ebids[b])
			{
				exo->num_elem_in_blk[b]++;
				exo->connections[b].append(Mesh->edgelist[e * 2 + 0] + 1);
				exo->connections[b].append(Mesh->edgelist[e * 2 + 1] + 1);
				found = false;
				break;
			}
		}
		if (found)
		{
			if (mat != -1)
			{
				exo->ebids[blk_id_length] = mat;
				exo->num_nodes_per_elem[pos++] = 2;
				exo->num_elem_in_blk[blk_id_length]++;
				exo->connections[blk_id_length].append(Mesh->edgelist[e * 2 + 0] + 1);
				exo->connections[blk_id_length].append(Mesh->edgelist[e * 2 + 1] + 1);
				blk_id_length++;
			}
		}
	}
}

/*void C_Model::EXODUS_nodes(C_Exodus *exo)
{
	double x_trans = (this->min.x() + this->max.x()) * 0.5;
	double y_trans = (this->min.y() + this->max.y()) * 0.5;
	double angle = double(this->ExportRotationAngle) / double(180) * MY_PI;
	double tmp_x;
	double tmp_y;
	for (int n = 0; n != exo->num_nodes; n++)
	{
		exo->x[n] = Mesh->pointlist[n * 3 + 0] - x_trans;
		exo->y[n] = Mesh->pointlist[n * 3 + 1] - y_trans;
		exo->z[n] = Mesh->pointlist[n * 3 + 2];
		tmp_x = exo->x[n] * cos(angle) - exo->y[n] * sin(angle);
		tmp_y = exo->x[n] * sin(angle) + exo->y[n] * cos(angle);
		exo->x[n] = tmp_x;
		exo->y[n] = tmp_y;
		exo->node_num_map[n] = n + 1;
	}
}*/

void C_Model::EXODUS_nodes(C_Exodus *exo)
{
	for (int n = 0; n != exo->num_nodes; n++)
	{
		exo->x[n] = Mesh->pointlist[n * 3 + 0];
		exo->y[n] = Mesh->pointlist[n * 3 + 1];
		exo->z[n] = Mesh->pointlist[n * 3 + 2];
		exo->node_num_map[n] = n + 1;
	}
}

#endif

void C_Model::ExportCOMSOL()
{
	this->tranformBackward();
	QFile file(FileNameTmp);
	if (!file.open(QIODevice::WriteOnly | QIODevice::Text))
		return;
	QTextStream out(&file);
	out.setRealNumberPrecision(24);
	out << "# Created by MeshIT\n";
	out << "\n";
	out << "# Major & minor version\n";
	out << "0 1\n";
	out << "\n";
	out << "1 # number of tags\n";
	out << "# Tags\n";
	out << "5 MESH\n";
	out << "\n";
	out << "1 # number of types\n";
	out << "# Types\n";
	out << "3 obj\n";
	out << "\n";
	out << "# A 3D mesh object\n";
	out << "0 0 1\n";
	out << "4 Mesh # class\n";
	out << "4 # version\n";
	out << "3 # sdim\n";
	out << this->Mesh->numberofpoints << " # number of mesh points\n";
	out << "0 # lowest mesh point index\n";
	out << "\n";

	out << "# Mesh point coordinates\n";
	for (int n = 0; n != this->Mesh->numberofpoints; n++)
	{
		out << this->Mesh->pointlist[n * 3 + 0] << " " << this->Mesh->pointlist[n * 3 + 1] << " " << this->Mesh->pointlist[n * 3 + 2] << "\n";
	}
	out << "\n";

	out << "4 # number of element types\n";
	out << "\n";

	out << "# Type #0\n";
	out << "3 vtx # type name\n";
	out << "1 # number of nodes per element\n";
	out << "0 # number of elements\n";
	out << "# Elements\n";
	out << "#...vertex IDs\n";
	out << "\n";

	out << "0 # number of geometric entity indices\n";
	out << "# Geometric entity indices\n";
	out << "#...domain markers\n";
	out << "\n";

	out << "# Type #1\n";
	out << "3 edg # type name\n";
	out << "2 # number of nodes per element\n";
	out << this->Mesh->numberofedges << " # number of elements\n";
	out << "# Elements\n";
	for (int f = 0; f != this->Mesh->numberofedges; f++)
	{
		out << this->Mesh->edgelist[f * 2 + 0] << " " << this->Mesh->edgelist[f * 2 + 1] << " "
				<< "\n";
	}
	out << "\n";

	out << this->Mesh->numberofedges << " # number of geometric entity indices\n";
	out << "# Geometric entity indices\n";
	for (int f = 0; f != this->Mesh->numberofedges; f++)
	{
		out << this->Mesh->edgemarkerlist[f] << " "
				<< "\n";
	}
	out << "\n";

	out << "# Type #3\n";
	out << "3 tri # type name\n";
	out << "3 # number of nodes per element\n";
	out << this->Mesh->numberoftriangles << " # number of elements\n";
	out << "# Elements\n";
	for (int f = 0; f != this->Mesh->numberoftriangles; f++)
	{
		out << this->Mesh->trianglelist[f * 3 + 0] << " " << this->Mesh->trianglelist[f * 3 + 1] << " " << this->Mesh->trianglelist[f * 3 + 2] << " "
				<< "\n";
	}
	out << "\n";

	out << this->Mesh->numberoftriangles << " # number of geometric entity indices\n";
	out << "# Geometric entity indices\n";
	for (int f = 0; f != this->Mesh->numberoftriangles; f++)
	{
		out << this->Mesh->trianglemarkerlist[f] << " "
				<< "\n";
	}
	out << "\n";

	out << "# Type #4\n";
	out << "3 tet # type name\n";
	out << "4 # number of nodes per element\n";
	out << this->Mesh->numberoftetrahedra << " # number of elements\n";
	out << "# Elements\n";
	for (int f = 0; f != this->Mesh->numberoftetrahedra; f++)
	{
		out << this->Mesh->tetrahedronlist[f * 4 + 0] << " " << this->Mesh->tetrahedronlist[f * 4 + 1] << " " << this->Mesh->tetrahedronlist[f * 4 + 2] << " " << this->Mesh->tetrahedronlist[f * 4 + 3] << " "
				<< "\n";
	}
	out << "\n";

	out << this->Mesh->numberoftetrahedra << " # number of geometric entity indices\n";
	out << "# Geometric entity indices\n";
	for (int f = 0; f != this->Mesh->numberoftetrahedra; f++)
	{
		out << this->Mesh->tetrahedronmarkerlist[f] + 1 << " "
				<< "\n";
	}
	out << "\n";

	file.close();
	this->tranformForward();
}

void C_Model::ExportVTU2D(QString surfaceIDs)
{
	double point[3];
	int offset = 0;
	int connection = 0;
	int pos = 0;
	int marker;
	this->tranformBackward();
	this->VTU.clear();
	while (surfaceIDs.section(",", pos, pos).length() > 0)
	{
		marker = surfaceIDs.section(",", pos, pos).toInt();
		for (int f = 0; f != this->Mesh->trianglemarkerlist.length(); f++)
		{
			if (this->Mesh->trianglemarkerlist[f] == marker)
			{
				this->VTU.NumberOfCells++;
				for (int p = 0; p != 3; p++)
				{
					this->Mesh->getCoordinates(this->Mesh->trianglelist[f * 3 + p], point);
					this->VTU.Points.append(C_Vector3D(point[0], point[1], point[2]));
					this->VTU.connectivity.append(connection * 3 + p);
				}
				connection++;
				this->VTU.offsets.append(offset * 3 + 3);
				offset++;
				this->VTU.types.append(5);
			}
		}
		pos++;
	}
	this->VTU.NumberOfPoints = this->VTU.Points.length();
	this->VTU.write(this->FileNameTmp);
	this->tranformForward();
}

void C_Model::ExportTIN(QString surfaceIDs)
{
	double point[3][3];
	int faceNumber = 0;
	int pos = 0;
	int marker;
	this->tranformBackward();
	QFile file(FileNameTmp);
	if (!file.open(QIODevice::WriteOnly | QIODevice::Text))
		return;
	QTextStream out(&file);
	out.setRealNumberPrecision(24);
	while (surfaceIDs.section(",", pos, pos).length() > 0)
	{
		marker = surfaceIDs.section(",", pos, pos).toInt();
		for (int f = 0; f != this->Mesh->trianglemarkerlist.length(); f++)
		{
			if (this->Mesh->trianglemarkerlist[f] == marker)
			{
				for (int p = 0; p != 3; p++)
					this->Mesh->getCoordinates(this->Mesh->trianglelist[f * 3 + p], point[p]);
				out << faceNumber++ << " ";
				out << point[0][0] << " " << point[0][1] << " " << point[0][2] << " ";
				out << point[1][0] << " " << point[1][1] << " " << point[1][2] << " ";
				out << point[2][0] << " " << point[2][1] << " " << point[2][2] << "\n";
			}
		}
		pos++;
	}
	file.close();
	this->tranformForward();
}

QString extract(QString input, QString request)
{
	QString handle = input.section(request, -1, -1);
	return handle.section("\"", 1, 1);
}

void C_Model::Open()
{
	QString type, name, part, filename;
	double size;
	int mat;
	QString line, tmp;
	QFile file(FileNameModel);
	QFileInfo fileNameModel_info(FileNameModel);
	if (!file.open(QIODevice::ReadOnly | QIODevice::Text))
		return;
	QTextStream in(&file);
	while (!in.atEnd())
	{
		line = in.readLine().simplified();
		if (line.contains("Props"))
		{
			int pos;
			bool ok;
			tmp = line.right(line.length() - line.indexOf("method"));
			this->intAlgorythm = tmp.section("\"", 1, 1);

			/* Read premesh gradient if available. */
			pos = line.indexOf("gradient_premesh");
			if (pos >= 0)
			{
				QString premesh_gradient = line.right(line.length() - pos).section("\"", 1, 1);
				double radius = premesh_gradient.toDouble(&ok);
				if (ok)
					preMeshGradient = radius;
			}

			/* Read mesh gradient if available. */
			pos = line.indexOf("gradient_mesh");
			if (pos >= 0)
			{
				QString mesh_gradient = line.right(line.length() - pos).section("\"", 1, 1);
				double radius = mesh_gradient.toDouble(&ok);
				if (ok)
					meshGradient = radius;
			}
		}
		if (line.contains("DataSet"))
		{
			type = extract(line, " group=");
			part = extract(line, " part=");
			filename = extract(line, " file=");
			name = extract(line, " name=");
			mat = extract(line, " material=").toInt();
			size = extract(line, " size=").toDouble();

			if (part == "SD")
			{
				this->VTU.read(fileNameModel_info.absoluteDir().absolutePath() + "/" + filename);
				if (type == "WELL")
				{
					this->VTU_SD_to_Polyline(name, type, mat, size);
				}
				else
				{
					this->VTU_SD_to_Surface(name, type, mat, size);
				}
			}
			if (part == "SEG")
			{
				this->VTU.read(fileNameModel_info.absoluteDir().absolutePath() + "/" + filename);
				this->VTU_SEG_to_Polyline(name, type);
			}
			if (part == "CH")
			{
				this->VTU.read(fileNameModel_info.absoluteDir().absolutePath() + "/" + filename);
				this->VTU_CH_to_Surface(name, type);
			}
			if (part == "TRI")
			{
				this->VTU.read(fileNameModel_info.absoluteDir().absolutePath() + "/" + filename);
				this->VTU_TRI_to_Surface(name, type);
			}
			if (part == "CON")
			{
				this->VTU.read(fileNameModel_info.absoluteDir().absolutePath() + "/" + filename);
				if (type == "WELL")
				{
					this->VTU_CON_to_Polyline(name, type);
				}
				else
				{
					this->VTU_CON_to_Surface(name, type);
				}
			}
			if (type == "INTERSECTIONS")
			{
				this->VTU.read(fileNameModel_info.absoluteDir().absolutePath() + "/" + filename);
				this->VTU_INT_to_Model();
			}
			if (type == "MATS")
			{
				this->VTU.read(fileNameModel_info.absoluteDir().absolutePath() + "/" + filename);
				this->VTU_MAT_to_Model();
			}
			if (type == "TETS")
			{
				this->VTU.read(fileNameModel_info.absoluteDir().absolutePath() + "/" + filename);
				this->VTU_TET_to_Model();
			}
		}
	}
	this->calculate_min_max();
	this->tranformForward();
	this->calculate_size_of_intersections();
	this->calculate_size_of_constraints();
	file.close();
}

void C_Model::Save()
{
	this->tranformBackward();
	QFileInfo fileNameModel_info(FileNameModel);
	QString ModelName = fileNameModel_info.completeBaseName();
	QString ModelPath = fileNameModel_info.absoluteDir().absolutePath() + "/" + fileNameModel_info.completeBaseName();
	QDir VTUDir;
	VTUDir.mkdir(ModelPath + "/");
	QFile file(this->FileNameModel);
	if (!file.open(QIODevice::WriteOnly | QIODevice::Text))
		return;
	QTextStream out(&file);
	out.setRealNumberPrecision(24);
	out << "<VTKFile type=\"Collection\" version=\"0.1\" byte_order=\"LittleEndian\">\n";
	out << "  <Model>\n";
	out << "    <Props method=\"" << this->intAlgorythm << "\" "
			<< "gradient_premesh=\"" << preMeshGradient << "\" "
			<< "gradient_mesh=\"" << meshGradient << "\""
			<< "/>\n";
	out << "  </Model>\n";
	out << "  <Collection>\n";
	for (int s = 0; s != this->Surfaces.length(); s++)
	{
		if (this->Surfaces[s].SDs.length() != 0)
		{
			out << "    <DataSet group=\"" + this->Surfaces[s].Type + "\" part=\"SD\" file=\"" + ModelName + "/" + Surfaces[s].Name + "_SD.vtu" + "\" name=\"" + this->Surfaces[s].Name + "\" material=\"" << this->Surfaces[s].MaterialID << "\" size=\"" << this->Surfaces[s].size << "\"/>\n";
			Surfaces[s].makeVTU_SD();
			Surfaces[s].VTU.write(ModelPath + "/" + Surfaces[s].Name + "_SD.vtu");
		}
		if (this->Surfaces[s].ConvexHull.Ns.length() != 0)
		{
			out << "    <DataSet group=\"" + this->Surfaces[s].Type + "\" part=\"CH\" file=\"" + ModelName + "/" + Surfaces[s].Name + "_CH.vtu" + "\" name=\"" + this->Surfaces[s].Name + "\"/>\n";
			Surfaces[s].makeVTU_CH();
			Surfaces[s].VTU.write(ModelPath + "/" + Surfaces[s].Name + "_CH.vtu");
		}
		if (this->Surfaces[s].Ts.length() != 0)
		{
			out << "    <DataSet group=\"" + this->Surfaces[s].Type + "\" part=\"TRI\" file=\"" + ModelName + "/" + Surfaces[s].Name + "_TRI.vtu" + "\" name=\"" + this->Surfaces[s].Name + "\"/>\n";
			Surfaces[s].makeVTU_TRI();
			Surfaces[s].VTU.write(ModelPath + "/" + Surfaces[s].Name + "_TRI.vtu");
		}
		if (this->Surfaces[s].Constraints.length() != 0)
		{
			out << "    <DataSet group=\"" + this->Surfaces[s].Type + "\" part=\"CON\" file=\"" + ModelName + "/" + Surfaces[s].Name + "_CON.vtu" + "\" name=\"" + this->Surfaces[s].Name + "\"/>\n";
			Surfaces[s].makeVTU_CON();
			Surfaces[s].VTU.write(ModelPath + "/" + Surfaces[s].Name + "_CON.vtu");
		}
	}
	for (int p = 0; p != this->Polylines.length(); p++)
	{
		if (this->Polylines[p].SDs.length() != 0)
		{
			out << "    <DataSet group=\"" + this->Polylines[p].Type + "\" part=\"SD\" file=\"" + ModelName + "/" + Polylines[p].Name + "_SD.vtu" + "\" name=\"" + this->Polylines[p].Name + "\" material=\"" << this->Polylines[p].MaterialID << "\" size=\"" << this->Polylines[p].size << "\"/>\n";
			Polylines[p].makeVTU_SD();
			Polylines[p].VTU.write(ModelPath + "/" + Polylines[p].Name + "_SD.vtu");
		}
		if (this->Polylines[p].Constraints.length() != 0)
		{
			out << "    <DataSet group=\"" + this->Polylines[p].Type + "\" part=\"SEG\" file=\"" + ModelName + "/" + Polylines[p].Name + "_SEG.vtu" + "\" name=\"" + this->Polylines[p].Name + "\"/>\n";
			Polylines[p].makeVTU_SEG();
			Polylines[p].VTU.write(ModelPath + "/" + Polylines[p].Name + "_SEG.vtu");
		}
		if (this->Polylines[p].Constraints.length() != 0)
		{
			out << "    <DataSet group=\"" + this->Polylines[p].Type + "\" part=\"CON\" file=\"" + ModelName + "/" + Polylines[p].Name + "_CON.vtu" + "\" name=\"" + this->Polylines[p].Name + "\"/>\n";
			Polylines[p].makeVTU_CON();
			Polylines[p].VTU.write(ModelPath + "/" + Polylines[p].Name + "_CON.vtu");
		}
	}
	if (this->Intersections.length() != 0)
	{
		out << "    <DataSet group=\"INTERSECTIONS\" part=\"\" file=\"" + ModelName + "/" + ModelName + "_INT.vtu" + "\" name=\"" + ModelName + "\"/>\n";
		this->makeVTU_INT();
		this->VTU.write(ModelPath + "/" + ModelName + "_INT.vtu");
	}
	if (this->Mats.length() != 0)
	{
		out << "    <DataSet group=\"MATS\" part=\"\" file=\"" + ModelName + "/" + ModelName + "_MAT.vtu" + "\" name=\"" + ModelName + "\"/>\n";
		this->makeVTU_MAT();
		this->VTU.write(ModelPath + "/" + ModelName + "_MAT.vtu");
	}
	if (this->Mesh)
	{
		out << "    <DataSet group=\"TETS\" part=\"\" file=\"" + ModelName + "/" + ModelName + "_TET.vtu" + "\" name=\"" + ModelName + "\"/>\n";
		this->makeVTU_TET();
		this->VTU.write(ModelPath + "/" + ModelName + "_TET.vtu");
	}
	out << "  </Collection>\n";
	out << "</VTKFile>\n";
	file.close();
	this->tranformForward();
}

void C_Model::tranformForward()
{
	C_Vector3D diffMaxShift;
	double maxValue;
	this->shift = (this->min + this->max) / 2;
	diffMaxShift = this->max - this->shift;
	maxValue = diffMaxShift.x();
	if (diffMaxShift.y() > maxValue)
		maxValue = diffMaxShift.y();
	if (diffMaxShift.z() > maxValue)
		maxValue = diffMaxShift.z();
	this->scale = 1 / maxValue;
	for (int s = 0; s != this->Surfaces.length(); s++)
	{
		this->Surfaces[s].size *= scale;
		for (int sd = 0; sd != this->Surfaces[s].SDs.length(); sd++)
		{
			this->Surfaces[s].SDs[sd] -= shift;
			this->Surfaces[s].SDs[sd] *= this->scale;
		}
		for (int n = 0; n != this->Surfaces[s].Ns.length(); n++)
		{
			this->Surfaces[s].Ns[n] -= shift;
			this->Surfaces[s].Ns[n] *= this->scale;
		}
		for (int n = 0; n != this->Surfaces[s].ConvexHull.Ns.length(); n++)
		{
			this->Surfaces[s].ConvexHull.Ns[n] -= shift;
			this->Surfaces[s].ConvexHull.Ns[n] *= this->scale;
		}
		for (int c = 0; c != this->Surfaces[s].Constraints.length(); c++)
		{
			for (int n = 0; n != this->Surfaces[s].Constraints[c].Ns.length(); n++)
			{
				this->Surfaces[s].Constraints[c].Ns[n] -= shift;
				this->Surfaces[s].Constraints[c].Ns[n] *= this->scale;
			}
		}
	}
	for (int p = 0; p != Polylines.length(); p++)
	{
		this->Polylines[p].size *= scale;
		for (int sd = 0; sd != this->Polylines[p].SDs.length(); sd++)
		{
			this->Polylines[p].SDs[sd] -= this->shift;
			this->Polylines[p].SDs[sd] *= this->scale;
		}
		for (int n = 0; n != this->Polylines[p].Path.Ns.length(); n++)
		{
			this->Polylines[p].Path.Ns[n] -= this->shift;
			this->Polylines[p].Path.Ns[n] *= this->scale;
		}
		for (int c = 0; c != this->Polylines[p].Constraints.length(); c++)
		{
			for (int n = 0; n != this->Polylines[p].Constraints[c].Ns.length(); n++)
			{
				this->Polylines[p].Constraints[c].Ns[n] -= this->shift;
				this->Polylines[p].Constraints[c].Ns[n] *= this->scale;
			}
		}
	}
	for (int i = 0; i != this->Intersections.length(); i++)
	{
		for (int n = 0; n != this->Intersections[i].Ns.length(); n++)
		{
			this->Intersections[i].Ns[n] -= shift;
			this->Intersections[i].Ns[n] *= this->scale;
		}
	}
	if (this->Mesh)
	{
		for (int p = 0; p != this->Mesh->numberofpoints; p++)
		{
			this->Mesh->pointlist[p * 3 + 0] -= shift.x();
			this->Mesh->pointlist[p * 3 + 0] *= scale;
			this->Mesh->pointlist[p * 3 + 1] -= shift.y();
			this->Mesh->pointlist[p * 3 + 1] *= scale;
			this->Mesh->pointlist[p * 3 + 2] -= shift.z();
			this->Mesh->pointlist[p * 3 + 2] *= scale;
		}
	}
	for (int m = 0; m != this->Mats.length(); m++)
	{
		for (int l = 0; l != this->Mats[m].Locations.length(); l++)
		{
			this->Mats[m].Locations[l] -= shift;
			this->Mats[m].Locations[l] *= this->scale;
		}
	}
}

void C_Model::tranformBackward()
{
	for (int s = 0; s != this->Surfaces.length(); s++)
	{
		this->Surfaces[s].size /= scale;
		for (int sd = 0; sd != this->Surfaces[s].SDs.length(); sd++)
		{
			this->Surfaces[s].SDs[sd] /= scale;
			this->Surfaces[s].SDs[sd] += shift;
		}
		for (int n = 0; n != this->Surfaces[s].Ns.length(); n++)
		{
			this->Surfaces[s].Ns[n] /= scale;
			this->Surfaces[s].Ns[n] += shift;
		}
		for (int n = 0; n != this->Surfaces[s].ConvexHull.Ns.length(); n++)
		{
			this->Surfaces[s].ConvexHull.Ns[n] /= scale;
			this->Surfaces[s].ConvexHull.Ns[n] += shift;
		}
		for (int c = 0; c != this->Surfaces[s].Constraints.length(); c++)
		{
			for (int n = 0; n != this->Surfaces[s].Constraints[c].Ns.length(); n++)
			{
				this->Surfaces[s].Constraints[c].Ns[n] /= scale;
				this->Surfaces[s].Constraints[c].Ns[n] += shift;
			}
		}
	}
	for (int p = 0; p != Polylines.length(); p++)
	{
		this->Polylines[p].size /= scale;
		for (int sd = 0; sd != this->Polylines[p].SDs.length(); sd++)
		{
			this->Polylines[p].SDs[sd] /= scale;
			this->Polylines[p].SDs[sd] += shift;
		}
		for (int n = 0; n != this->Polylines[p].Path.Ns.length(); n++)
		{
			this->Polylines[p].Path.Ns[n] /= scale;
			this->Polylines[p].Path.Ns[n] += shift;
		}
		for (int c = 0; c != this->Polylines[p].Constraints.length(); c++)
		{
			for (int n = 0; n != this->Polylines[p].Constraints[c].Ns.length(); n++)
			{
				this->Polylines[p].Constraints[c].Ns[n] /= scale;
				this->Polylines[p].Constraints[c].Ns[n] += shift;
			}
		}
	}
	for (int i = 0; i != this->Intersections.length(); i++)
	{
		for (int n = 0; n != this->Intersections[i].Ns.length(); n++)
		{
			this->Intersections[i].Ns[n] /= scale;
			this->Intersections[i].Ns[n] += shift;
		}
	}
	if (this->Mesh)
	{
		for (int p = 0; p != this->Mesh->numberofpoints; p++)
		{
			this->Mesh->pointlist[p * 3 + 0] /= scale;
			this->Mesh->pointlist[p * 3 + 0] += shift.x();
			this->Mesh->pointlist[p * 3 + 1] /= scale;
			this->Mesh->pointlist[p * 3 + 1] += shift.y();
			this->Mesh->pointlist[p * 3 + 2] /= scale;
			this->Mesh->pointlist[p * 3 + 2] += shift.z();
		}
	}
	for (int m = 0; m != this->Mats.length(); m++)
	{
		for (int l = 0; l != this->Mats[m].Locations.length(); l++)
		{
			this->Mats[m].Locations[l] /= this->scale;
			this->Mats[m].Locations[l] += shift;
		}
	}
	this->shift = C_Vector3D(0.0, 0.0, 0.0);
	this->scale = 1.0;
}

void C_Model::calculate_min_max()
{
	if (this->Surfaces.length() != 0)
	{
		min.setX(Surfaces[0].SDs[0].x());
		min.setY(Surfaces[0].SDs[0].y());
		min.setZ(Surfaces[0].SDs[0].z());
	}
	else if (this->Polylines.length() != 0)
	{
		min.setX(Polylines[0].SDs[0].x());
		min.setY(Polylines[0].SDs[0].y());
		min.setZ(Polylines[0].SDs[0].z());
	}
	max.setX(min.x());
	max.setY(min.y());
	max.setZ(min.z());
	for (int s = 0; s != this->Surfaces.length(); s++)
	{
		Surfaces[s].calculate_min_max();
		if (Surfaces[s].min.x() < min.x())
			min.setX(Surfaces[s].min.x());
		if (Surfaces[s].min.y() < min.y())
			min.setY(Surfaces[s].min.y());
		if (Surfaces[s].min.z() < min.z())
			min.setZ(Surfaces[s].min.z());
		if (Surfaces[s].max.x() > max.x())
			max.setX(Surfaces[s].max.x());
		if (Surfaces[s].max.y() > max.y())
			max.setY(Surfaces[s].max.y());
		if (Surfaces[s].max.z() > max.z())
			max.setZ(Surfaces[s].max.z());
	}
	for (int p = 0; p != this->Polylines.length(); p++)
	{
		Polylines[p].calculate_min_max();
		if (Polylines[p].min.x() < min.x())
			min.setX(Polylines[p].min.x());
		if (Polylines[p].min.y() < min.y())
			min.setY(Polylines[p].min.y());
		if (Polylines[p].min.z() < min.z())
			min.setZ(Polylines[p].min.z());
		if (Polylines[p].max.x() > max.x())
			max.setX(Polylines[p].max.x());
		if (Polylines[p].max.y() > max.y())
			max.setY(Polylines[p].max.y());
		if (Polylines[p].max.z() > max.z())
			max.setZ(Polylines[p].max.z());
	}
	emit ModelInfoChanged();
}

void C_Model::calculate_size_of_intersections()
{
	// for intersection take smallest size of intersecting features like polyline-surface or surface-surface intersection
	for (int i = 0; i != this->Intersections.length(); i++)
	{
		if (this->Intersections[i].Ns.length() == 1)
		{
			this->Intersections[i].size = this->Polylines[this->Intersections[i].Object[1]].size < this->Surfaces[this->Intersections[i].Object[0]].size ? this->Polylines[this->Intersections[i].Object[1]].size : this->Surfaces[this->Intersections[i].Object[0]].size;
		}
		else
		{
			this->Intersections[i].size = this->Surfaces[this->Intersections[i].Object[1]].size < this->Surfaces[this->Intersections[i].Object[0]].size ? this->Surfaces[this->Intersections[i].Object[1]].size : this->Surfaces[this->Intersections[i].Object[0]].size;
		}
	}
}

void C_Model::calculate_size_of_constraints()
{
	// for intersection take smallest size of intersecting features like polyline-surface or surface-surface intersection
	for (int s1 = 0; s1 != this->Surfaces.length(); s1++)
	{
		for (int c1 = 0; c1 != this->Surfaces[s1].Constraints.length(); c1++)
		{
			for (int s2 = 0; s2 != this->Surfaces.length(); s2++)
			{
				for (int c2 = 0; c2 != this->Surfaces[s2].Constraints.length(); c2++)
				{
					if (this->Surfaces[s1].Constraints[c1].IsIdenticallyWith(this->Surfaces[s2].Constraints[c2]))
					{
						this->Surfaces[s1].Constraints[c1].size = this->Surfaces[s1].size < this->Surfaces[s2].size ? this->Surfaces[s1].size : this->Surfaces[s2].size;
						this->Surfaces[s2].Constraints[c2].size = this->Surfaces[s1].size < this->Surfaces[s2].size ? this->Surfaces[s1].size : this->Surfaces[s2].size;
					}
				}
			}
			for (int p = 0; p != this->Polylines.length(); p++)
			{
				for (int c2 = 0; c2 != this->Polylines[p].Constraints.length(); c2++)
				{
					if (this->Surfaces[s1].Constraints[c1].IsIdenticallyWith(this->Polylines[p].Constraints[c2]))
					{
						this->Surfaces[s1].Constraints[c1].size = this->Surfaces[s1].size < this->Polylines[p].size ? this->Surfaces[s1].size : this->Polylines[p].size;
						this->Polylines[p].Constraints[c2].size = this->Surfaces[s1].size < this->Polylines[p].size ? this->Surfaces[s1].size : this->Polylines[p].size;
					}
				}
			}
		}
	}
}

bool C_Model::PreTestIntersectionsPolylineSurface(const C_Polyline *P, const C_Surface *S) const
{
	if (P->Path.max.x() < S->min.x())
		return false;
	if (P->Path.max.y() < S->min.y())
		return false;
	if (P->Path.max.z() < S->min.z())
		return false;
	if (P->Path.min.x() > S->max.x())
		return false;
	if (P->Path.min.y() > S->max.y())
		return false;
	if (P->Path.min.z() > S->max.z())
		return false;
	return true;
}

bool C_Model::PreTestIntersectionsSegmentSurface(const C_Vector3D *S1, const C_Vector3D *S2, const C_Surface *S) const
{
	C_Vector3D minWithError = S->min - C_Vector3D(1e-12, 1e-12, 1e-12);
	C_Vector3D maxWithError = S->max + C_Vector3D(1e-12, 1e-12, 1e-12);
	if (S1->x() < minWithError.x() && S2->x() < minWithError.x())
		return false;
	if (S1->x() > maxWithError.x() && S2->x() > maxWithError.x())
		return false;
	if (S1->y() < minWithError.y() && S2->y() < minWithError.y())
		return false;
	if (S1->y() > maxWithError.y() && S2->y() > maxWithError.y())
		return false;
	if (S1->z() < minWithError.z() && S2->z() < minWithError.z())
		return false;
	if (S1->z() > maxWithError.z() && S2->z() > maxWithError.z())
		return false;
	return true;
}

bool C_Model::PreTestIntersectionsTrianglePolyline(const C_Triangle *T, const C_Polyline *P) const
{
	if (T->max.x() < P->Path.min.x())
		return false;
	if (T->max.y() < P->Path.min.y())
		return false;
	if (T->max.z() < P->Path.min.z())
		return false;
	if (T->min.x() > P->Path.max.x())
		return false;
	if (T->min.y() > P->Path.max.y())
		return false;
	if (T->min.z() > P->Path.max.z())
		return false;
	return true;
}

bool C_Model::PreTestIntersectionsSegmentTriangle(const C_Vector3D *S1, const C_Vector3D *S2, const C_Triangle *T) const
{
	C_Vector3D minWithError = T->min - C_Vector3D(1e-12, 1e-12, 1e-12);
	C_Vector3D maxWithError = T->max + C_Vector3D(1e-12, 1e-12, 1e-12);
	if (S1->x() < minWithError.x() && S2->x() < minWithError.x())
		return false;
	if (S1->x() > maxWithError.x() && S2->x() > maxWithError.x())
		return false;
	if (S1->y() < minWithError.y() && S2->y() < minWithError.y())
		return false;
	if (S1->y() > maxWithError.y() && S2->y() > maxWithError.y())
		return false;
	if (S1->z() < minWithError.z() && S2->z() < minWithError.z())
		return false;
	if (S1->z() > maxWithError.z() && S2->z() > maxWithError.z())
		return false;
	return true;
}

bool C_Box::tri_in_box(const C_Triangle *Tri) const
{
	if ((Tri->Ns[0]->x() < this->min.x()) && (Tri->Ns[1]->x() < this->min.x()) && (Tri->Ns[2]->x() < this->min.x()))
		return false;
	if ((Tri->Ns[0]->x() > this->max.x()) && (Tri->Ns[1]->x() > this->max.x()) && (Tri->Ns[2]->x() > this->max.x()))
		return false;
	if ((Tri->Ns[0]->y() < this->min.y()) && (Tri->Ns[1]->y() < this->min.y()) && (Tri->Ns[2]->y() < this->min.y()))
		return false;
	if ((Tri->Ns[0]->y() > this->max.y()) && (Tri->Ns[1]->y() > this->max.y()) && (Tri->Ns[2]->y() > this->max.y()))
		return false;
	if ((Tri->Ns[0]->z() < this->min.z()) && (Tri->Ns[1]->z() < this->min.z()) && (Tri->Ns[2]->z() < this->min.z()))
		return false;
	if ((Tri->Ns[0]->z() > this->max.z()) && (Tri->Ns[1]->z() > this->max.z()) && (Tri->Ns[2]->z() > this->max.z()))
		return false;
	return true;
}

bool C_Box::seg_in_box(const C_Vector3D *V1, const C_Vector3D *V2) const
{
	if ((V1->x() < this->min.x()) && (V2->x() < this->min.x()))
		return false;
	if ((V1->x() > this->max.x()) && (V2->x() > this->max.x()))
		return false;
	if ((V1->y() < this->min.y()) && (V2->y() < this->min.y()))
		return false;
	if ((V1->y() > this->max.y()) && (V2->y() > this->max.y()))
		return false;
	if ((V1->z() < this->min.z()) && (V2->z() < this->min.z()))
		return false;
	if ((V1->z() > this->max.z()) && (V2->z() > this->max.z()))
		return false;
	return true;
}

void C_Box::calculate_center()
{
	this->center.setX(0.5 * (this->min.x() + this->max.x()));
	this->center.setY(0.5 * (this->min.y() + this->max.y()));
	this->center.setZ(0.5 * (this->min.z() + this->max.z()));
}

bool C_Box::too_much_tri() const
{
	if (this->T1s.length() > 48)
		return true;
	if (this->T2s.length() > 48)
		return true;
	return false;
}

bool C_Box::too_much_seg() const
{
	if (this->N1s.length() > 48)
		return true;
	if (this->N2s.length() > 48)
		return true;
	return false;
}

void C_Box::generate_subboxes()
{
	this->Box[0] = new C_Box;
	Box[0]->min.setX(this->min.x());
	Box[0]->min.setY(this->min.y());
	Box[0]->min.setZ(this->min.z());
	Box[0]->max.setX(this->center.x());
	Box[0]->max.setY(this->center.y());
	Box[0]->max.setZ(this->center.z());
	Box[0]->calculate_center();
	this->Box[1] = new C_Box;
	Box[1]->min.setX(this->center.x());
	Box[1]->min.setY(this->min.y());
	Box[1]->min.setZ(this->min.z());
	Box[1]->max.setX(this->max.x());
	Box[1]->max.setY(this->center.y());
	Box[1]->max.setZ(this->center.z());
	Box[1]->calculate_center();
	this->Box[2] = new C_Box;
	Box[2]->min.setX(this->min.x());
	Box[2]->min.setY(this->center.y());
	Box[2]->min.setZ(this->min.z());
	Box[2]->max.setX(this->center.x());
	Box[2]->max.setY(this->max.y());
	Box[2]->max.setZ(this->center.z());
	Box[2]->calculate_center();
	this->Box[3] = new C_Box;
	Box[3]->min.setX(this->min.x());
	Box[3]->min.setY(this->min.y());
	Box[3]->min.setZ(this->center.z());
	Box[3]->max.setX(this->center.x());
	Box[3]->max.setY(this->center.y());
	Box[3]->max.setZ(this->max.z());
	Box[3]->calculate_center();
	this->Box[4] = new C_Box;
	Box[4]->min.setX(this->center.x());
	Box[4]->min.setY(this->center.y());
	Box[4]->min.setZ(this->min.z());
	Box[4]->max.setX(this->max.x());
	Box[4]->max.setY(this->max.y());
	Box[4]->max.setZ(this->center.z());
	Box[4]->calculate_center();
	this->Box[5] = new C_Box;
	Box[5]->min.setX(this->center.x());
	Box[5]->min.setY(this->min.y());
	Box[5]->min.setZ(this->center.z());
	Box[5]->max.setX(this->max.x());
	Box[5]->max.setY(this->center.y());
	Box[5]->max.setZ(this->max.z());
	Box[5]->calculate_center();
	this->Box[6] = new C_Box;
	Box[6]->min.setX(this->min.x());
	Box[6]->min.setY(this->center.y());
	Box[6]->min.setZ(this->center.z());
	Box[6]->max.setX(this->center.x());
	Box[6]->max.setY(this->max.y());
	Box[6]->max.setZ(this->max.z());
	Box[6]->calculate_center();
	this->Box[7] = new C_Box;
	Box[7]->min.setX(this->center.x());
	Box[7]->min.setY(this->center.y());
	Box[7]->min.setZ(this->center.z());
	Box[7]->max.setX(this->max.x());
	Box[7]->max.setY(this->max.y());
	Box[7]->max.setZ(this->max.z());
	Box[7]->calculate_center();
	for (int b = 0; b != 8; b++)
	{
		Box[b]->T1s.clear();
		Box[b]->T2s.clear();
		Box[b]->N1s.clear();
		Box[b]->N2s.clear();
	}
}

void C_Box::split_tri(C_Line *IntSegments)
{
	int coplanar;
	C_Vector3D isectpt1, isectpt2;
	this->generate_subboxes();

	for (int t1 = 0; t1 != this->T1s.length(); t1++)
	{
		for (int b = 0; b != 8; b++)
		{
			if (Box[b]->tri_in_box(this->T1s[t1]))
			{
				Box[b]->T1s.append(this->T1s[t1]);
			}
		}
	}

	for (int t2 = 0; t2 != this->T2s.length(); t2++)
	{
		for (int b = 0; b != 8; b++)
		{
			if (Box[b]->tri_in_box(this->T2s[t2]))
			{
				Box[b]->T2s.append(this->T2s[t2]);
			}
		}
	}

	for (int b = 0; b != 8; b++)
	{
		if ((Box[b]->T1s.length() != 0) && (Box[b]->T2s.length() != 0))
		{
			if (Box[b]->too_much_tri())
			{
				Box[b]->split_tri(IntSegments);
			}
			else
			{
				for (int t1 = 0; t1 != Box[b]->T1s.length(); t1++)
				{
					for (int t2 = 0; t2 != Box[b]->T2s.length(); t2++)
					{
						if (tri_tri_intersect_with_isectline(*Box[b]->T1s[t1], *Box[b]->T2s[t2], &coplanar, &isectpt1, &isectpt2) != 0)
						{
							IntSegments->appendNonExistingSegment(isectpt1, isectpt2);
						}
					}
				}
				delete Box[b];
			}
		}
		else
		{
			delete Box[b];
		}
	}
}

void C_Box::split_seg(QList<C_Vector3D *> *TPs, int I1, int I2)
{
	C_Vector3D *TP;

	this->generate_subboxes();

	for (int n1 = 0; n1 < this->N1s.length() - 1; n1 += 2)
	{
		for (int b = 0; b != 8; b++)
		{
			if (Box[b]->seg_in_box(this->N1s[n1], this->N1s[n1 + 1]))
			{
				Box[b]->N1s.append(this->N1s[n1]);
				Box[b]->N1s.append(this->N1s[n1 + 1]);
			}
		}
	}

	for (int n2 = 0; n2 < this->N2s.length() - 1; n2 += 2)
	{
		for (int b = 0; b != 8; b++)
		{
			if (Box[b]->seg_in_box(this->N2s[n2], this->N2s[n2 + 1]))
			{
				Box[b]->N2s.append(this->N2s[n2]);
				Box[b]->N2s.append(this->N2s[n2 + 1]);
			}
		}
	}

	for (int b = 0; b != 8; b++)
	{
		if ((Box[b]->N1s.length() != 0) && (Box[b]->N2s.length() != 0))
		{
			if (Box[b]->too_much_seg())
			{
				Box[b]->split_seg(TPs, I1, I2);
			}
			else
			{
				for (int n1 = 0; n1 < Box[b]->N1s.length() - 1; n1 += 2)
				{
					for (int n2 = 0; n2 < Box[b]->N2s.length() - 1; n2 += 2)
					{
						C_Line connector = connector.calculateSkewLineTransversal(*Box[b]->N1s[n1], *Box[b]->N1s[n1 + 1], *Box[b]->N2s[n2], *Box[b]->N2s[n2 + 1]);
						if (connector.Ns.length() == 2 && lengthSquared(connector.Ns[0] - connector.Ns[1]) < 1e-24)
						{
							TP = new C_Vector3D((connector.Ns[0] + connector.Ns[1]) / 2);
							TP->intID = I1;

							/* The following statement is not thread-safe but
							 * will be executed concurrently by multiple threads.
							 * Therefore, it is important to guard this statement
							 * with a mutex. */
							mutex.lock();
							TPs->append(TP);
							mutex.unlock();

							TP = new C_Vector3D((connector.Ns[0] + connector.Ns[1]) / 2);
							TP->intID = I2;

							/* Protect list access against race-conditions. */
							mutex.lock();
							TPs->append(TP);
							mutex.unlock();
						}
					}
				}
				delete Box[b];
			}
		}
		else
		{
			delete Box[b];
		}
	}
}

void C_Model::calculate_int_polyline(int s1, int s2)
{
	C_Line IntSegments;
	int coplanar;
	C_Vector3D isectpt1, isectpt2;
	C_Box Box;

	const C_Surface &cs1 = this->Surfaces[s1];
	const C_Surface &cs2 = this->Surfaces[s2];

	if (cs1.min.x() < cs2.min.x())
		Box.min.setX(cs1.min.x());
	else
		Box.min.setX(cs2.min.x());
	if (cs1.max.x() > cs2.max.x())
		Box.max.setX(cs1.max.x());
	else
		Box.max.setX(cs2.max.x());
	if (Box.min.x() > Box.max.x())
		return;
	if (cs1.min.y() < cs2.min.y())
		Box.min.setY(cs1.min.y());
	else
		Box.min.setY(cs2.min.y());
	if (cs1.max.y() > cs2.max.y())
		Box.max.setY(cs1.max.y());
	else
		Box.max.setY(cs2.max.y());
	if (Box.min.y() > Box.max.y())
		return;
	if (cs1.min.z() < cs2.min.z())
		Box.min.setZ(cs1.min.z());
	else
		Box.min.setZ(cs2.min.z());
	if (cs1.max.z() > cs2.max.z())
		Box.max.setZ(cs1.max.z());
	else
		Box.max.setZ(cs2.max.z());
	if (Box.min.z() > Box.max.z())
		return;

	for (int t1 = 0; t1 != cs1.Ts.length(); t1++)
	{
		if (Box.tri_in_box(&cs1.Ts[t1]))
			Box.T1s.append(&cs1.Ts[t1]);
	}

	for (int t2 = 0; t2 != cs2.Ts.length(); t2++)
	{
		if (Box.tri_in_box(&cs2.Ts[t2]))
			Box.T2s.append(&cs2.Ts[t2]);
	}

	if ((Box.T1s.length() != 0) && (Box.T2s.length() != 0))
		Box.split_tri(&IntSegments);

	while (IntSegments.Ns.length() != 0)
	{
		C_Line newInt;
		newInt.GenerateFirstSplineOfSegments(&IntSegments);
		newInt.Object[0] = s1;
		newInt.Object[1] = s2;
		newInt.calculate_min_max();

		/* Protect list accesses against race-conditions. */
		mutex.lock();
		Intersections.append(newInt);
		Surfaces[s1].Intersections.append(&Intersections.last());
		Surfaces[s2].Intersections.append(&Intersections.last());
		mutex.unlock();
	}
}

bool C_Model::PointOnTriangle(const C_Vector3D &point, const C_Triangle &tri) const
{
	C_Vector3D v0 = C_Vector3D(tri.Ns[1]->x() - tri.Ns[0]->x(), tri.Ns[1]->y() - tri.Ns[0]->y(), tri.Ns[1]->z() - tri.Ns[0]->z());
	C_Vector3D v1 = C_Vector3D(tri.Ns[2]->x() - tri.Ns[0]->x(), tri.Ns[2]->y() - tri.Ns[0]->y(), tri.Ns[2]->z() - tri.Ns[0]->z());
	C_Vector3D v2 = C_Vector3D(point.x() - tri.Ns[0]->x(), point.y() - tri.Ns[0]->y(), point.z() - tri.Ns[0]->z());
	double dot00 = dot(v0, v0);
	double dot01 = dot(v0, v1);
	double dot02 = dot(v0, v2);
	double dot11 = dot(v1, v1);
	double dot12 = dot(v1, v2);
	double d_1 = 1.0 / (dot00 * dot11 - dot01 * dot01);
	double u = (dot11 * dot02 - dot01 * dot12) * d_1;
	double v = (dot00 * dot12 - dot01 * dot02) * d_1;
	return (u >= 0.0) && (v >= 0.0) && (u + v < 1.0);
}

void C_Model::calculate_int_point(int p, int s)
{
	QList<C_Vector3D *> Segments;
	QList<C_Triangle *> TriMesh;
	C_Line newInt;
	C_Vector3D isectpt;
	C_Vector3D point_minus;
	C_Vector3D point_plus;
	if (Polylines[p].Path.Ns.length() < 2)
	{
		if (PreTestIntersectionsPolylineSurface(&this->Polylines[p], &this->Surfaces[s]))
		{
			point_minus = Polylines[p].Path.Ns[0] - C_Vector3D(1e-12, 0.0, 1e-12);
			point_plus = Polylines[p].Path.Ns[0] + C_Vector3D(1e-12, 0.0, +1e-12);
			if (this->PreTestIntersectionsSegmentSurface(&point_minus, &point_plus, &Surfaces[s]))
			{
				for (int t = 0; t != Surfaces[s].Ts.length(); t++)
				{
					if (this->PreTestIntersectionsTrianglePolyline(&Surfaces[s].Ts[t], &Polylines[p]))
					{
						if (PointOnTriangle(Polylines[p].Path.Ns[0], Surfaces[s].Ts[t]))
						{
							isectpt.setType("INTERSECTION_POINT");
							newInt.Ns.append(Polylines[p].Path.Ns[0]);
							newInt.Object[0] = s;
							newInt.Object[1] = p;

							/* Protect list accesses against race-conditions. */
							mutex.lock();
							this->Intersections.append(newInt);
							Polylines[p].Intersections.append(&this->Intersections.last());
							Surfaces[s].Intersections.append(&this->Intersections.last());
							mutex.unlock();

							return;
						}
					}
				}
			}
		}
	}
	else
	{
		if (PreTestIntersectionsPolylineSurface(&this->Polylines[p], &this->Surfaces[s]))
		{
			for (int n = 0; n != Polylines[p].Path.Ns.length() - 1; n++)
			{
				if (this->PreTestIntersectionsSegmentSurface(&this->Polylines[p].Path.Ns[n], &this->Polylines[p].Path.Ns[n + 1], &Surfaces[s]))
				{
					Segments.append(&this->Polylines[p].Path.Ns[n]);
					Segments.append(&this->Polylines[p].Path.Ns[n + 1]);
				}
			}
			for (int t = 0; t != Surfaces[s].Ts.length(); t++)
			{
				if (this->PreTestIntersectionsTrianglePolyline(&Surfaces[s].Ts[t], &Polylines[p]))
					TriMesh.append(&Surfaces[s].Ts[t]);
			}
			for (int se = 0; se != Segments.length(); se = se + 2)
			{
				for (int t = 0; t != TriMesh.length(); t++)
				{
					if (PreTestIntersectionsSegmentTriangle(Segments[se], Segments[se + 1], TriMesh[t]))
					{
						if (triangle_ray_intersection(*TriMesh[t], *Segments[se], *Segments[se + 1] - *Segments[se], &isectpt))
						{
							isectpt.setType("INTERSECTION_POINT");
							newInt.Ns.append(isectpt);
							newInt.Object[0] = s;
							newInt.Object[1] = p;

							/* Protect list accesses against race-conditions. */
							mutex.lock();
							this->Intersections.append(newInt);
							Polylines[p].Intersections.append(&this->Intersections.last());
							Surfaces[s].Intersections.append(&this->Intersections.last());
							mutex.unlock();

							return;
						}
					}
				}
			}
		}
		Segments.clear();
		TriMesh.clear();
	}
}

void C_Model::insert_int_triplepoints()
{
	// cleaning TPs
	QList<C_Vector3D *> memTPs;
	bool insert;
	for (int t = 0; t != this->TPs.length(); t++)
	{
		insert = true;
		for (int m = 0; m != memTPs.length(); m++)
		{
			if (memTPs[m]->intID == TPs[t]->intID)
			{
				if (lengthSquared(*memTPs[m] - *TPs[t]) < 1e-24)
				{
					insert = false;
					break;
				}
			}
		}
		if (insert)
			memTPs.append(this->TPs[t]);
	}
	TPs = memTPs;

	// inserting to intersection
	for (int t = 0; t != this->TPs.length(); t++)
	{
		this->TPs[t]->setType("TRIPLE_POINT");
		Intersections[this->TPs[t]->intID].AddPoint(*this->TPs[t]);
	}
	for (int i = 0; i != this->Intersections.length(); i++)
	{
		this->Intersections[i].CleanIdenticalPoints();
		this->Intersections[i].AddPosition();
		this->Intersections[i].RefineByLength(this->Intersections[i].size);
	}
}

/*! \brief Calculates the intersection point of two polylines and added this point to both.
	\details
		Go through all intersection polylines and calculates the shortest transversal between the polyline parts, by calling
		C_Line::calculateSkewLineTransversal(const C_Vector3D& P1, const C_Vector3D& P2, const C_Vector3D& Q1, const C_Vector3D& Q2).
		If the length of the shortest transversal is smaller than 1e-12, then the average of the transversal start and end point are added to the belonging polyline segments.
		These points are marked as "TRIPLE_POINT"..

*/
void C_Model::calculate_int_triplepoints(int I1, int I2)
{

	C_Box Box;
	const QList<C_Line> &Intersecs = Intersections;
	const C_Line &line1 = Intersecs[I1];
	const C_Line &line2 = Intersecs[I2];

	if (line1.min.x() < line2.min.x())
		Box.min.setX(line2.min.x());
	else
		Box.min.setX(line1.min.x());
	if (line1.max.x() > line2.max.x())
		Box.max.setX(line2.max.x());
	else
		Box.max.setX(line1.max.x());
	if (Box.min.x() > Box.max.x())
		return;
	if (line1.min.y() < line2.min.y())
		Box.min.setY(line2.min.y());
	else
		Box.min.setY(line1.min.y());
	if (line1.max.y() > line2.max.y())
		Box.max.setY(line2.max.y());
	else
		Box.max.setY(line1.max.y());
	if (Box.min.y() > Box.max.y())
		return;
	if (line1.min.z() < line2.min.z())
		Box.min.setZ(line2.min.z());
	else
		Box.min.setZ(line1.min.z());
	if (line1.max.z() > line2.max.z())
		Box.max.setZ(line2.max.z());
	else
		Box.max.setZ(line1.max.z());
	if (Box.min.z() > Box.max.z())
		return;
	Box.min -= C_Vector3D(1e-12, 1e-12, 1e-12);
	Box.max += C_Vector3D(1e-12, 1e-12, 1e-12);

	for (int n1 = 0; n1 != line1.Ns.length() - 1; n1++)
	{
		if (Box.seg_in_box(&line1.Ns[n1], &line1.Ns[n1 + 1]))
		{
			Box.N1s.append(&(line1.Ns[n1]));
			Box.N1s.append(&line1.Ns[n1 + 1]);
		}
	}

	for (int n2 = 0; n2 != line2.Ns.length() - 1; n2++)
	{
		if (Box.seg_in_box(&line2.Ns[n2], &line2.Ns[n2 + 1]))
		{
			Box.N2s.append(&line2.Ns[n2]);
			Box.N2s.append(&line2.Ns[n2 + 1]);
		}
	}

	if ((Box.N1s.length() != 0) && (Box.N2s.length() != 0))
		Box.split_seg(&this->TPs, I1, I2);
}

void C_Model::analyze_self_intersections(const tetgenio &out)
{
	selfIntersections.clear();

	for (int i = 0; i < out.numberoftrifaces * 3; i += 3)
	{
		C_Triangle tri;
		QSet<const C_Surface *> surfaces;

		for (int j = 0; j != Surfaces.length(); j++)
		{
			for (int k = 0; k < Surfaces[j].Ns.length(); k++)
			{
				C_Vector3D &p = Surfaces[j].Ns[k];
				if (p.tetID == out.trifacelist[i])
					tri.Ns[0] = &p;
				else if (p.tetID == out.trifacelist[i + 1])
					tri.Ns[1] = &p;
				else if (p.tetID == out.trifacelist[i + 2])
					tri.Ns[2] = &p;
				else
					continue;

				surfaces.insert(&Surfaces[j]);
			}
		}

		if (tri.Ns[0] && tri.Ns[1] && tri.Ns[2])
			selfIntersections.append(std::make_pair(tri, surfaces));
	}
}

void C_Model::calculate_tets(QString switches)
{
	QList<C_Vector3D> points;
	QList<double> pointlist;
	QList<int> pointtetIDlist;
	C_Vector3D diff;
	int tetID = 0;
	int mem_tetID;

	for (int s = 0; s != this->Surfaces.length(); s++)
	{
		for (int n = 0; n != this->Surfaces[s].duplicates; n++)
		{
			mem_tetID = -1;
			for (int p = 0; p != pointtetIDlist.length(); p++)
			{
				if (FABS(Surfaces[s].Ns[n].x() - pointlist[p * 3 + 0]) < 1e-12 && FABS(Surfaces[s].Ns[n].y() - pointlist[p * 3 + 1]) < 1e-12 && FABS(Surfaces[s].Ns[n].z() - pointlist[p * 3 + 2]) < 1e-12)
				{
					mem_tetID = pointtetIDlist[p];
					break;
				}
			}
			if (mem_tetID == -1)
			{
				pointlist.append(Surfaces[s].Ns[n].x());
				pointlist.append(Surfaces[s].Ns[n].y());
				pointlist.append(Surfaces[s].Ns[n].z());
				pointtetIDlist.append(tetID);
				Surfaces[s].Ns[n].tetID = tetID++;
			}
			else
			{
				Surfaces[s].Ns[n].tetID = mem_tetID;
			}
		}
	}
	for (int s = 0; s != this->Surfaces.length(); s++)
	{
		for (int n = this->Surfaces[s].duplicates; n != this->Surfaces[s].Ns.length(); n++)
		{
			pointlist.append(Surfaces[s].Ns[n].x());
			pointlist.append(Surfaces[s].Ns[n].y());
			pointlist.append(Surfaces[s].Ns[n].z());
			pointtetIDlist.append(tetID);
			Surfaces[s].Ns[n].tetID = tetID++;
		}
	}

	for (int po = 0; po != Polylines.length(); po++)
	{
		for (int n = 0; n != Polylines[po].Path.Ns.length(); n++)
		{
			mem_tetID = -1;
			for (int p = 0; p != pointtetIDlist.length(); p++)
			{
				if (FABS(Polylines[po].Path.Ns[n].x() - pointlist[p * 3 + 0]) < 1e-12 && FABS(Polylines[po].Path.Ns[n].y() - pointlist[p * 3 + 1]) < 1e-12 && FABS(Polylines[po].Path.Ns[n].z() - pointlist[p * 3 + 2]) < 1e-12)
				{
					mem_tetID = pointtetIDlist[p];
					break;
				}
			}
			if (mem_tetID == -1)
			{
				pointlist.append(Polylines[po].Path.Ns[n].x());
				pointlist.append(Polylines[po].Path.Ns[n].y());
				pointlist.append(Polylines[po].Path.Ns[n].z());
				pointtetIDlist.append(tetID);
				Polylines[po].Path.Ns[n].tetID = tetID++;
			}
			else
			{
				Polylines[po].Path.Ns[n].tetID = mem_tetID;
			}
		}
	}

	int number_faces = 0;
	for (int s = 0; s != this->Surfaces.length(); s++)
	{
		number_faces += Surfaces[s].Ts.length();
	}
	int number_edges = 0;
	for (int p = 0; p != Polylines.length(); p++)
	{
		if (this->Polylines[p].Path.Ns.length() >= 2)
		{
			number_edges += Polylines[p].Path.Ns.length() - 1;
		}
	}
	tetgenio in, out, tmp;
	tetgenio::facet *f;
	tetgenio::polygon *p;
	// All indices start from 0
	in.firstnumber = 0;
	in.numberofpoints = pointtetIDlist.length();
	in.pointlist = new REAL[in.numberofpoints * 3];

	for (int p = 0; p != pointtetIDlist.length(); p++)
	{
		in.pointlist[p * 3 + 0] = pointlist[p * 3 + 0];
		in.pointlist[p * 3 + 1] = pointlist[p * 3 + 1];
		in.pointlist[p * 3 + 2] = pointlist[p * 3 + 2];
	}

	in.numberoffacets = number_faces;
	in.facetlist = new tetgenio::facet[in.numberoffacets];
	in.facetmarkerlist = new int[in.numberoffacets];

	int face_number = 0;
	for (int s = 0; s != this->Surfaces.length(); s++)
	{
		for (int t = 0; t != Surfaces[s].Ts.length(); t++)
		{
			f = &in.facetlist[face_number++];
			f->numberofpolygons = 1;
			f->polygonlist = new tetgenio::polygon[f->numberofpolygons];
			f->numberofholes = 0;
			f->holelist = NULL;
			p = &f->polygonlist[0];
			p->numberofvertices = 3;
			p->vertexlist = new int[p->numberofvertices];
			p->vertexlist[0] = Surfaces[s].Ts[t].Ns[0]->tetID;
			p->vertexlist[1] = Surfaces[s].Ts[t].Ns[1]->tetID;
			p->vertexlist[2] = Surfaces[s].Ts[t].Ns[2]->tetID;
		}
	}

	if (face_number == 0)
		return;
	face_number = 0;
	for (int s = 0; s != this->Surfaces.length(); s++)
	{
		for (int t = 0; t != Surfaces[s].Ts.length(); t++)
		{
			in.facetmarkerlist[face_number++] = s;
		}
	}

	in.numberofedges = number_edges;
	in.edgelist = new int[in.numberofedges * 2];
	in.edgemarkerlist = new int[in.numberofedges];

	int edgelistcount = 0;
	int edgemarkerlistcount = 0;
	for (int p = 0; p != Polylines.length(); p++)
	{
		if (this->Polylines[p].Path.Ns.length() >= 2)
		{
			for (int n = 0; n != Polylines[p].Path.Ns.length() - 1; n++)
			{
				in.edgelist[edgelistcount++] = this->Polylines[p].Path.Ns[n].tetID;
				in.edgelist[edgelistcount++] = this->Polylines[p].Path.Ns[n + 1].tetID;
				in.edgemarkerlist[edgemarkerlistcount++] = p + 2; // currently "0" ad "1" are not working!!! bug of tetgen
			}
		}
	}

	in.numberofregions = 0;
	for (int m = 0; m != this->Mats.length(); m++)
		in.numberofregions += this->Mats[m].Locations.length();
	in.regionlist = new REAL[in.numberofregions * 5];
	int currentRegion = 0;
	for (int m = 0; m != this->Mats.length(); m++)
	{
		for (int l = 0; l != this->Mats[m].Locations.length(); l++)
		{
			in.regionlist[currentRegion * 5 + 0] = this->Mats[m].Locations[l].x();
			in.regionlist[currentRegion * 5 + 1] = this->Mats[m].Locations[l].y();
			in.regionlist[currentRegion * 5 + 2] = this->Mats[m].Locations[l].z();
			in.regionlist[currentRegion * 5 + 3] = m;
			in.regionlist[currentRegion * 5 + 4] = 0;
			currentRegion++;
		}
	}

	// Output the PLC to files 'barin.node' and 'barin.poly'.
	if (QFileInfo(QDir::currentPath()).isWritable())
	{
		in.save_nodes(const_cast<char *>("in"));
		in.save_edges(const_cast<char *>("in"));
		in.save_poly(const_cast<char *>("in"));
	}

	// Tetrahedralize the PLC
	QString Attr = switches;
	try
	{
		tetrahedralize((char *)Attr.toLatin1().data(), &in, &out, NULL, NULL);
	}
	catch (int x)
	{
		printf("tetgen failed\n");
		switch (x)
		{
		case 1: // Out of memory.
			printf("Error:  Out of memory.\n");
			emit PrintError("Out of memory.");
			break;
		case 2: // Encounter an internal error.
			printf("Please report this bug to Hang.Si@wias-berlin.de. Include\n");
			printf("  the message above, your input data set, and the exact\n");
			printf("  command line you used to run this program, thank you.\n");
			emit PrintError("An internal error has occured.");
			break;
		case 3:
			printf("A self-intersection was detected. Program stopped.\n");
			printf("Hint: use -d option to detect all self-intersections.\n");
			emit PrintError("A self-intersection was detected.");
			emit PrintError("Analyzing all self-intersections...");
			/* Run tetgen once again (using -d commandline option) to detect
			 * all self-intersections. */
			Attr = Attr + "d";
			tetrahedralize((char *)Attr.toLatin1().data(), &in, &out, NULL, NULL);
			analyze_self_intersections(out);
			emit ErrorInfoChanged("A self-intersection was detected.");
			break;
		case 4:
			printf("A very small input feature size was detected. Program stopped.\n");
			emit PrintError("A very small input feature size was detected.");
			break;
		case 5:
			printf("Two very close input facets were detected. Program stopped.\n");
			printf("Hint: use -Y option to avoid adding Steiner points in boundary.\n");
			emit PrintError("Two very close input facets were detected.");
			break;
		case 10:
			printf("An input error was detected. Program stopped.\n");
			emit PrintError("Input error, please verify your input data.");
			break;
		} // switch (x)
		return;
	}

	// Output mesh to files 'barout.node', 'barout.ele' and 'barout.face'.
	if (QFileInfo(QDir::currentPath()).isWritable())
	{
		out.save_nodes(const_cast<char *>("out"));
		// out.save_elements("out");
		// out.save_faces("out");
		out.save_edges(const_cast<char *>("out"));
		// out.save_poly("out");
		out.save_faces2smesh(const_cast<char *>("out"));
	}

	if (this->Mesh)
	{
		delete this->Mesh;
		this->Mesh = 0;
	}
	this->Mesh = new C_Mesh3D;

	Mesh->numberofpoints = out.numberofpoints;
	for (int p = 0; p < out.numberofpoints; p++)
	{
		this->Mesh->pointlist.append(out.pointlist[p * 3 + 0]);
		this->Mesh->pointlist.append(out.pointlist[p * 3 + 1]);
		this->Mesh->pointlist.append(out.pointlist[p * 3 + 2]);
	}

	for (int e = 0; e < out.numberofedges; e++)
	{
		if (out.edgemarkerlist[e] >= 2 && out.edgemarkerlist[e] < (this->Polylines.length() + 2))
		{ // currently "0" ad "1" are not working!!! bug of tetgen
			this->Mesh->edgelist.append(out.edgelist[2 * e + 0]);
			this->Mesh->edgelist.append(out.edgelist[2 * e + 1]);
			this->Mesh->edgemarkerlist.append(out.edgemarkerlist[e] - 2); // currently "0" ad "1" are not working!!! bug of tetgen
		}
	}
	Mesh->numberofedges = this->Mesh->edgemarkerlist.length();

	for (int f = 0; f < out.numberoftrifaces; f++)
	{
		if (out.trifacemarkerlist[f] >= 0 && out.trifacemarkerlist[f] < this->Surfaces.length())
		{
			this->Mesh->trianglelist.append(out.trifacelist[3 * f + 0]);
			this->Mesh->trianglelist.append(out.trifacelist[3 * f + 1]);
			this->Mesh->trianglelist.append(out.trifacelist[3 * f + 2]);
			this->Mesh->trianglemarkerlist.append(out.trifacemarkerlist[f]);
		}
	}
	Mesh->numberoftriangles = this->Mesh->trianglemarkerlist.length();

	for (int t = 0; t < out.numberoftetrahedra; t++)
	{
		if (out.tetrahedronattributelist[t] >= 0 && out.tetrahedronattributelist[t] < this->Mats.length())
		{
			this->Mesh->tetrahedronlist.append(out.tetrahedronlist[4 * t + 0]);
			this->Mesh->tetrahedronlist.append(out.tetrahedronlist[4 * t + 1]);
			this->Mesh->tetrahedronlist.append(out.tetrahedronlist[4 * t + 2]);
			this->Mesh->tetrahedronlist.append(out.tetrahedronlist[4 * t + 3]);
			this->Mesh->tetrahedronmarkerlist.append(out.tetrahedronattributelist[t]);
		}
	}
	Mesh->numberoftetrahedra = this->Mesh->tetrahedronmarkerlist.length();

	emit ModelInfoChanged();
}

/* Combine polyline and surface constraints into a single list. */
void C_Model::get_constraints(std::list<C_Line *> &res)
{
	for (int s = 0; s != Surfaces.length(); s++)
		for (int c = 0; c != Surfaces[s].Constraints.length(); c++)
			res.push_back(&Surfaces[s].Constraints[c]);

	for (int p = 0; p != Polylines.length(); p++)
		for (int c = 0; c != Polylines[p].Constraints.length(); c++)
			res.push_back(&Polylines[p].Constraints[c]);
}

/* Check whether at least one constraint is marked. */
bool C_Model::has_selected_constraints()
{
	std::list<C_Line *> constraints;
	get_constraints(constraints);

	std::list<C_Line *>::iterator it;
	for (it = constraints.begin(); it != constraints.end(); ++it)
	{
		C_Line &line = **it;
		if (line.Type != "UNDEFINED")
			return true;
	}

	return false;
}

/* Mark all constraints. */
void C_Model::set_all_constraints(const QString &type)
{
	std::list<C_Line *> constraints;
	get_constraints(constraints);

	std::list<C_Line *>::iterator it;
	for (it = constraints.begin(); it != constraints.end(); ++it)
		(*it)->Type = type;
}

/* Mark all constraints. */
void C_Model::select_all_constraints()
{
	return set_all_constraints("SEGMENTS");
}

void C_Model::deselect_all_constraints()
{
	return set_all_constraints("UNDEFINED");
}

/* Apply selections based on the assigned materials. This requires a preceding
 * tetgen run (without refinement switch -q). */
void C_Model::material_selections()
{
	std::list<C_Line *> constraints;
	get_constraints(constraints);

	/* Walk through all the constraints and check if the generated materials
	 * reach all the line segments. */
	std::list<C_Line *>::iterator it;
	for (it = constraints.begin(); it != constraints.end(); ++it)
	{
		C_Line &line = **it;

		bool has_line = false;

		QList<C_Vector3D>::const_iterator pit;
		for (pit = line.Ns.cbegin(); pit != line.Ns.cend(); ++pit)
		{
			bool has_match = false;

			/* Check triangles. */
			for (int f = 0; f < this->Mesh->numberoftriangles && !has_match; f++)
			{
				if (getMaterial(5, f) == -1)
					continue;

				for (int p = 0; p != 3; p++)
				{
					double point[3];
					Mesh->getCoordinates(Mesh->trianglelist[f * 3 + p], point);

					if (fabs(point[0] - pit->x()) < 1e-10 &&
							fabs(point[1] - pit->y()) < 1e-10 &&
							fabs(point[2] - pit->z()) < 1e-10)
					{
						has_match = true;
						break;
					}
				}
			}

			/* Check tetrahedrons. */
			for (int t = 0; t < this->Mesh->numberoftetrahedra && !has_match; t++)
			{
				if (getMaterial(10, t) == -1)
					continue;

				for (int p = 0; p != 4; p++)
				{
					double point[3];
					Mesh->getCoordinates(Mesh->tetrahedronlist[t * 4 + p], point);

					if (fabs(point[0] - pit->x()) < 1e-10 &&
							fabs(point[1] - pit->y()) < 1e-10 &&
							fabs(point[2] - pit->z()) < 1e-10)
					{
						has_match = true;
						break;
					}
				}
			}

			if (!has_match)
			{
				has_line = false;
				break;
			}

			has_line = true;
		}

		/* Mark line accordingly. */
		line.Type = has_line ? "SEGMENTS" : "UNDEFINED";
	}
}

bool C_Model::verify_materials()
{
	bool state = true;
	for (int i = 0; i < Mats.size(); ++i)
	{
		for (int j = 0; j < Mats[i].Locations.size(); ++j)
		{
			const C_Vector3D &pos = Mats[i].Locations[j];
			if (!Mesh || !Mesh->isPointInsideAnyMaterial(pos))
			{
				std::stringstream ss;
				ss << "Material point lies outside the meshed area: "
					 << "(Material: " << i << ", Location: " << j << ").";
				emit PrintError(QString::fromStdString(ss.str()));
				state = false;
			}
		}
	}

	return state;
}

void C_Model::makeTets(bool xCutEnable, double xCutValue, bool xDirection, bool yCutEnable, double yCutValue, bool yDirection, bool zCutEnable, double zCutValue, bool zDirection)
{

	int xDir, yDir, zDir;
	int mat;
	bool drawThis;
	double point[4][3];
	double center[3];
	double normal[3];

	if (xDirection)
	{
		xDir = 1;
	}
	else
	{
		xDir = -1;
	}
	if (yDirection)
	{
		yDir = 1;
	}
	else
	{
		yDir = -1;
	}
	if (zDirection)
	{
		zDir = 1;
	}
	else
	{
		zDir = -1;
	}
	xCutValue /= 256.0;
	yCutValue /= 256.0;
	zCutValue /= 256.0;

	glDeleteLists(this->listTets, 1);

	/* Clear last error. */
	glGetError();

	GLuint list = glGenLists(1);
	glNewList(list, GL_COMPILE);
	glDisable(GL_LIGHT0);
	glLightModelfv(GL_LIGHT_MODEL_AMBIENT, Cols.White);

	glBegin(GL_LINES);
	for (int f = 0; f != this->Mesh->numberoftriangles; f++)
	{
		mat = getMaterial(5, f);
		drawThis = true;
		if (!this->Surfaces[this->Mesh->trianglemarkerlist[f]].drawMatEdges)
			drawThis = false;
		if (mat == -1)
			drawThis = false;
		this->Mesh->getCenterOfTriangle(f, center);
		if (xCutEnable && (center[0] - xCutValue) * xDir < 0)
			drawThis = false;
		if (yCutEnable && (center[1] - yCutValue) * yDir < 0)
			drawThis = false;
		if (zCutEnable && (center[2] - zCutValue) * zDir < 0)
			drawThis = false;
		if (drawThis)
		{
			int mod = mat % 6;
			if (mod == 0)
				glMaterialfv(GL_FRONT_AND_BACK, GL_AMBIENT_AND_DIFFUSE, Cols.Red);
			if (mod == 1)
				glMaterialfv(GL_FRONT_AND_BACK, GL_AMBIENT_AND_DIFFUSE, Cols.Green);
			if (mod == 2)
				glMaterialfv(GL_FRONT_AND_BACK, GL_AMBIENT_AND_DIFFUSE, Cols.Blue);
			if (mod == 3)
				glMaterialfv(GL_FRONT_AND_BACK, GL_AMBIENT_AND_DIFFUSE, Cols.Yellow);
			if (mod == 4)
				glMaterialfv(GL_FRONT_AND_BACK, GL_AMBIENT_AND_DIFFUSE, Cols.Cyan);
			if (mod == 5)
				glMaterialfv(GL_FRONT_AND_BACK, GL_AMBIENT_AND_DIFFUSE, Cols.Magenta);
			for (int p = 0; p != 3; p++)
				this->Mesh->getCoordinates(this->Mesh->trianglelist[f * 3 + p], point[p]);
			glVertex3d(point[0][0], point[0][1], point[0][2]);
			glVertex3d(point[1][0], point[1][1], point[1][2]);
			glVertex3d(point[1][0], point[1][1], point[1][2]);
			glVertex3d(point[2][0], point[2][1], point[2][2]);
			glVertex3d(point[2][0], point[2][1], point[2][2]);
			glVertex3d(point[0][0], point[0][1], point[0][2]);
		}
	}
	for (int t = 0; t != this->Mesh->numberoftetrahedra; t++)
	{
		mat = getMaterial(10, t);
		drawThis = true;
		if (!this->Mats[this->Mesh->tetrahedronmarkerlist[t]].drawMatEdges)
			drawThis = false;
		if (mat == -1)
			drawThis = false;
		this->Mesh->getCenterOfTetrahedron(t, center);
		if (xCutEnable && (center[0] - xCutValue) * xDir < 0)
			drawThis = false;
		if (yCutEnable && (center[1] - yCutValue) * yDir < 0)
			drawThis = false;
		if (zCutEnable && (center[2] - zCutValue) * zDir < 0)
			drawThis = false;
		if (drawThis)
		{
			int mod = mat % 6;
			if (mod == 0)
				glMaterialfv(GL_FRONT_AND_BACK, GL_AMBIENT_AND_DIFFUSE, Cols.Red);
			if (mod == 1)
				glMaterialfv(GL_FRONT_AND_BACK, GL_AMBIENT_AND_DIFFUSE, Cols.Green);
			if (mod == 2)
				glMaterialfv(GL_FRONT_AND_BACK, GL_AMBIENT_AND_DIFFUSE, Cols.Blue);
			if (mod == 3)
				glMaterialfv(GL_FRONT_AND_BACK, GL_AMBIENT_AND_DIFFUSE, Cols.Yellow);
			if (mod == 4)
				glMaterialfv(GL_FRONT_AND_BACK, GL_AMBIENT_AND_DIFFUSE, Cols.Cyan);
			if (mod == 5)
				glMaterialfv(GL_FRONT_AND_BACK, GL_AMBIENT_AND_DIFFUSE, Cols.Magenta);
			for (int p = 0; p != 4; p++)
				this->Mesh->getCoordinates(this->Mesh->tetrahedronlist[t * 4 + p], point[p]);
			glVertex3d(point[0][0], point[0][1], point[0][2]);
			glVertex3d(point[1][0], point[1][1], point[1][2]);
			glVertex3d(point[1][0], point[1][1], point[1][2]);
			glVertex3d(point[2][0], point[2][1], point[2][2]);
			glVertex3d(point[2][0], point[2][1], point[2][2]);
			glVertex3d(point[0][0], point[0][1], point[0][2]);
			glVertex3d(point[0][0], point[0][1], point[0][2]);
			glVertex3d(point[3][0], point[3][1], point[3][2]);
			glVertex3d(point[1][0], point[1][1], point[1][2]);
			glVertex3d(point[3][0], point[3][1], point[3][2]);
			glVertex3d(point[2][0], point[2][1], point[2][2]);
			glVertex3d(point[3][0], point[3][1], point[3][2]);
		}
	}
	glEnd();

	glEnable(GL_LIGHT0);
	glLightModelfv(GL_LIGHT_MODEL_AMBIENT, Cols.Grey);

	glBegin(GL_TRIANGLES);
	for (int f = 0; f != this->Mesh->numberoftriangles; f++)
	{
		mat = getMaterial(5, f);
		drawThis = true;
		if (!this->Surfaces[this->Mesh->trianglemarkerlist[f]].drawMatFaces)
			drawThis = false;
		if (mat == -1)
			drawThis = false;
		this->Mesh->getCenterOfTriangle(f, center);
		if (xCutEnable && (center[0] - xCutValue) * xDir < 0)
			drawThis = false;
		if (yCutEnable && (center[1] - yCutValue) * yDir < 0)
			drawThis = false;
		if (zCutEnable && (center[2] - zCutValue) * zDir < 0)
			drawThis = false;
		if (drawThis)
		{
			int mod = mat % 6;
			if (mod == 0)
				glMaterialfv(GL_FRONT_AND_BACK, GL_AMBIENT_AND_DIFFUSE, Cols.RedTrans);
			if (mod == 1)
				glMaterialfv(GL_FRONT_AND_BACK, GL_AMBIENT_AND_DIFFUSE, Cols.GreenTrans);
			if (mod == 2)
				glMaterialfv(GL_FRONT_AND_BACK, GL_AMBIENT_AND_DIFFUSE, Cols.BlueTrans);
			if (mod == 3)
				glMaterialfv(GL_FRONT_AND_BACK, GL_AMBIENT_AND_DIFFUSE, Cols.YellowTrans);
			if (mod == 4)
				glMaterialfv(GL_FRONT_AND_BACK, GL_AMBIENT_AND_DIFFUSE, Cols.CyanTrans);
			if (mod == 5)
				glMaterialfv(GL_FRONT_AND_BACK, GL_AMBIENT_AND_DIFFUSE, Cols.MagentaTrans);
			this->Mesh->getNormalOfTriangle(f, normal);
			glNormal3d(normal[0], normal[1], normal[2]);
			for (int p = 0; p != 3; p++)
				this->Mesh->getCoordinates(this->Mesh->trianglelist[f * 3 + p], point[p]);
			glVertex3d(point[0][0], point[0][1], point[0][2]);
			glVertex3d(point[1][0], point[1][1], point[1][2]);
			glVertex3d(point[2][0], point[2][1], point[2][2]);
		}
	}
	for (int t = 0; t != this->Mesh->numberoftetrahedra; t++)
	{
		mat = getMaterial(10, t);
		drawThis = true;
		if (!this->Mats[this->Mesh->tetrahedronmarkerlist[t]].drawMatFaces)
			drawThis = false;
		if (mat == -1)
			drawThis = false;
		this->Mesh->getCenterOfTetrahedron(t, center);
		if (xCutEnable && (center[0] - xCutValue) * xDir < 0)
			drawThis = false;
		if (yCutEnable && (center[1] - yCutValue) * yDir < 0)
			drawThis = false;
		if (zCutEnable && (center[2] - zCutValue) * zDir < 0)
			drawThis = false;
		if (drawThis)
		{
			int mod = mat % 6;
			if (mod == 0)
				glMaterialfv(GL_FRONT_AND_BACK, GL_AMBIENT_AND_DIFFUSE, Cols.RedTrans);
			if (mod == 1)
				glMaterialfv(GL_FRONT_AND_BACK, GL_AMBIENT_AND_DIFFUSE, Cols.GreenTrans);
			if (mod == 2)
				glMaterialfv(GL_FRONT_AND_BACK, GL_AMBIENT_AND_DIFFUSE, Cols.BlueTrans);
			if (mod == 3)
				glMaterialfv(GL_FRONT_AND_BACK, GL_AMBIENT_AND_DIFFUSE, Cols.YellowTrans);
			if (mod == 4)
				glMaterialfv(GL_FRONT_AND_BACK, GL_AMBIENT_AND_DIFFUSE, Cols.CyanTrans);
			if (mod == 5)
				glMaterialfv(GL_FRONT_AND_BACK, GL_AMBIENT_AND_DIFFUSE, Cols.MagentaTrans);
			for (int p = 0; p != 4; p++)
				this->Mesh->getCoordinates(this->Mesh->tetrahedronlist[t * 4 + p], point[p]);
			this->Mesh->getNormalOfTetrahedron(t, 0, normal);
			glNormal3d(normal[0], normal[1], normal[2]);
			glVertex3d(point[0][0], point[0][1], point[0][2]);
			glVertex3d(point[1][0], point[1][1], point[1][2]);
			glVertex3d(point[2][0], point[2][1], point[2][2]);
			this->Mesh->getNormalOfTetrahedron(t, 1, normal);
			glNormal3d(normal[0], normal[1], normal[2]);
			glVertex3d(point[0][0], point[0][1], point[0][2]);
			glVertex3d(point[1][0], point[1][1], point[1][2]);
			glVertex3d(point[3][0], point[3][1], point[3][2]);
			this->Mesh->getNormalOfTetrahedron(t, 2, normal);
			glNormal3d(normal[0], normal[1], normal[2]);
			glVertex3d(point[1][0], point[1][1], point[1][2]);
			glVertex3d(point[2][0], point[2][1], point[2][2]);
			glVertex3d(point[3][0], point[3][1], point[3][2]);
			this->Mesh->getNormalOfTetrahedron(t, 3, normal);
			glNormal3d(normal[0], normal[1], normal[2]);
			glVertex3d(point[2][0], point[2][1], point[2][2]);
			glVertex3d(point[0][0], point[0][1], point[0][2]);
			glVertex3d(point[3][0], point[3][1], point[3][2]);
		}
	}
	glEnd();

	glEndList();
	listTets = list;

	std::string err_msg;
	if (!check_opengl_error(err_msg))
		emit PrintError(QString::fromStdString(err_msg));
}

int C_Model::getMaterial(int vtkType, long listID)
{
	switch (vtkType)
	{
	case 10:
		return this->Mesh->tetrahedronmarkerlist[listID];
		break;
	case 5:
		return this->Surfaces[this->Mesh->trianglemarkerlist[listID]].MaterialID;
		break;
	case 3:
		return this->Polylines[this->Mesh->edgemarkerlist[listID]].MaterialID;
		break;
	case 1:
		break;
	}
	return -1;
}

void C_Model::makeMats(int Material, int Location)
{
	double x, y, z;
	GLuint list = glGenLists(1);
	glNewList(list, GL_COMPILE);
	glDisable(GL_LIGHT0);
	glLightModelfv(GL_LIGHT_MODEL_AMBIENT, Cols.White);
	if (Material != -1 && Location != -1)
	{
		x = this->Mats[Material].Locations[Location].x();
		y = this->Mats[Material].Locations[Location].y();
		z = this->Mats[Material].Locations[Location].z();

		glEnable(GL_LINE_STIPPLE);

		glBegin(GL_LINES);
		glMaterialfv(GL_FRONT_AND_BACK, GL_AMBIENT_AND_DIFFUSE, Cols.Yellow);
		glVertex3d(-2.0, y, z);
		glVertex3d(x - 0.02, y, z);
		glVertex3d(x + 0.02, y, z);
		glVertex3d(2.0, y, z);
		glMaterialfv(GL_FRONT_AND_BACK, GL_AMBIENT_AND_DIFFUSE, Cols.Red);
		glVertex3d(x, -2.0, z);
		glVertex3d(x, y - 0.02, z);
		glVertex3d(x, y + 0.02, z);
		glVertex3d(x, +2.0, z);
		glMaterialfv(GL_FRONT_AND_BACK, GL_AMBIENT_AND_DIFFUSE, Cols.Green);
		glVertex3d(x, y, -2.0);
		glVertex3d(x, y, z - 0.02);
		glVertex3d(x, y, z + 0.02);
		glVertex3d(x, y, +2.0);
		glEnd();

		glDisable(GL_LINE_STIPPLE);

		glBegin(GL_POINTS);
		glMaterialfv(GL_FRONT_AND_BACK, GL_AMBIENT_AND_DIFFUSE, Cols.Blue);
		glVertex3d(x, y, z);
		glEnd();
	}
	if (Material != -1)
	{
		for (int l = 0; l != this->Mats[Material].Locations.length(); l++)
		{
			if (l != Location)
			{
				glMaterialfv(GL_FRONT_AND_BACK, GL_AMBIENT_AND_DIFFUSE, Cols.Red);
				glBegin(GL_POINTS);
				glVertex3d(this->Mats[Material].Locations[l].x(), this->Mats[Material].Locations[l].y(), this->Mats[Material].Locations[l].z());
				glEnd();
			}
			glWrite(QString::number(Material) + "-" + QString::number(l), this->Mats[Material].Locations[l].x() + 0.02, this->Mats[Material].Locations[l].y(), this->Mats[Material].Locations[l].z(), 0.02);
		}
	}
	glEnable(GL_LIGHT0);
	glLightModelfv(GL_LIGHT_MODEL_AMBIENT, Cols.Grey);

	// here 3D
	glEndList();
	listMats = list;
}

void C_Model::makeMarkers(const C_Line *selectedLine, const QString &comp)
{
	GLuint list = glGenLists(1);
	glNewList(list, GL_COMPILE);

	glDisable(GL_LIGHT0);
	glLightModelfv(GL_LIGHT_MODEL_AMBIENT, Cols.White);

	glMaterialfv(GL_FRONT_AND_BACK, GL_AMBIENT_AND_DIFFUSE, Cols.Orange);

	if (selectedLine)
	{
		const C_Line &line = *selectedLine;
		glBegin(GL_LINE_STRIP);
		for (int n = 0; n < line.Ns.length(); n++)
			glVertex3f(line.Ns[n].x(), line.Ns[n].y(), line.Ns[n].z());
		glEnd();

		if (line.Ns.length() == 1)
		{
			glBegin(GL_POINTS);
			glVertex3f(line.Ns[0].x(), line.Ns[0].y(), line.Ns[0].z());
			glEnd();
		}
	}
	else
	{
		for (int i = 0; i < Surfaces.length(); ++i)
		{
			const C_Surface &surface = Surfaces[i];
			if (!comp.isEmpty() && surface.Name != comp)
				continue;

			for (int j = 0; j < surface.Constraints.length(); j++)
			{
				const C_Line &line = surface.Constraints[j];
				if (line.Type != "UNDEFINED")
					continue;

				glBegin(GL_LINE_STRIP);
				for (int n = 0; n < line.Ns.length(); n++)
					glVertex3f(line.Ns[n].x(), line.Ns[n].y(),
										 line.Ns[n].z());
				glEnd();

				if (line.Ns.length() == 1)
				{
					glBegin(GL_POINTS);
					glVertex3f(line.Ns[0].x(), line.Ns[0].y(), line.Ns[0].z());
					glEnd();
				}
			}
		}
	}

	glLightModelfv(GL_LIGHT_MODEL_AMBIENT, Cols.Grey);
	glEnable(GL_LIGHT0);

	glEndList();
	listMarkers = list;
}

void C_Model::makeErrorMarkers(const C_Line &line)
{
	GLuint list = glGenLists(1);
	glNewList(list, GL_COMPILE);

	glDisable(GL_LIGHT0);
	glLightModelfv(GL_LIGHT_MODEL_AMBIENT, Cols.White);

	glMaterialfv(GL_FRONT_AND_BACK, GL_AMBIENT_AND_DIFFUSE, Cols.Orange);

	glBegin(GL_LINE_STRIP);
	for (int n = 0; n < line.Ns.length(); n++)
		glVertex3f(line.Ns[n].x(), line.Ns[n].y(), line.Ns[n].z());
	glEnd();

	if (line.Ns.length() == 1)
	{
		glBegin(GL_POINTS);
		glVertex3f(line.Ns[0].x(), line.Ns[0].y(), line.Ns[0].z());
		glEnd();
	}

	glLightModelfv(GL_LIGHT_MODEL_AMBIENT, Cols.Grey);
	glEnable(GL_LIGHT0);

	glEndList();
	listErrorMarkers = list;
}

void C_Model::glWrite(QString string, double x, double y, double z, double scale)
{
	glMaterialfv(GL_FRONT_AND_BACK, GL_AMBIENT_AND_DIFFUSE, Cols.White);
	glBegin(GL_LINES);
	for (int s = 0; s != string.length(); s++)
	{
		if (string[s] == 'x')
		{
			glVertex3d(x - 0.5 * scale + s * 1.5 * scale, y + 0.0 * scale, z - 1.0 * scale);
			glVertex3d(x + 0.5 * scale + s * 1.5 * scale, y + 0.0 * scale, z + 1.0 * scale);
			glVertex3d(x + 0.5 * scale + s * 1.5 * scale, y + 0.0 * scale, z - 1.0 * scale);
			glVertex3d(x - 0.5 * scale + s * 1.5 * scale, y + 0.0 * scale, z + 1.0 * scale);
		}
		if (string[s] == 'y')
		{
			glVertex3d(x - 0.5 * scale + s * 1.5 * scale, y + 0.0 * scale, z + 1.0 * scale);
			glVertex3d(x + 0.0 * scale + s * 1.5 * scale, y + 0.0 * scale, z + 0.0 * scale);
			glVertex3d(x + 0.5 * scale + s * 1.5 * scale, y + 0.0 * scale, z + 1.0 * scale);
			glVertex3d(x + 0.0 * scale + s * 1.5 * scale, y + 0.0 * scale, z + 0.0 * scale);
			glVertex3d(x + 0.0 * scale + s * 1.5 * scale, y + 0.0 * scale, z + 0.0 * scale);
			glVertex3d(x + 0.0 * scale + s * 1.5 * scale, y + 0.0 * scale, z - 1.0 * scale);
		}
		if (string[s] == 'z')
		{
			glVertex3d(x - 0.5 * scale + s * 1.5 * scale, y + 0.0 * scale, z + 1.0 * scale);
			glVertex3d(x + 0.5 * scale + s * 1.5 * scale, y + 0.0 * scale, z + 1.0 * scale);
			glVertex3d(x + 0.5 * scale + s * 1.5 * scale, y + 0.0 * scale, z + 1.0 * scale);
			glVertex3d(x - 0.5 * scale + s * 1.5 * scale, y + 0.0 * scale, z - 1.0 * scale);
			glVertex3d(x - 0.5 * scale + s * 1.5 * scale, y + 0.0 * scale, z - 1.0 * scale);
			glVertex3d(x + 0.5 * scale + s * 1.5 * scale, y + 0.0 * scale, z - 1.0 * scale);
		}
		if (string[s] == '-')
		{
			glVertex3d(x - 0.5 * scale + s * 1.5 * scale, y + 0.0 * scale, z + 0.0 * scale);
			glVertex3d(x + 0.5 * scale + s * 1.5 * scale, y + 0.0 * scale, z + 0.0 * scale);
		}
		if (string[s] == '0')
		{
			glVertex3d(x + 0.5 * scale + s * 1.5 * scale, y + 0.0 * scale, z + 1.0 * scale);
			glVertex3d(x + 0.5 * scale + s * 1.5 * scale, y + 0.0 * scale, z - 1.0 * scale);
			glVertex3d(x - 0.5 * scale + s * 1.5 * scale, y + 0.0 * scale, z + 1.0 * scale);
			glVertex3d(x - 0.5 * scale + s * 1.5 * scale, y + 0.0 * scale, z - 1.0 * scale);
			glVertex3d(x + 0.5 * scale + s * 1.5 * scale, y + 0.0 * scale, z + 1.0 * scale);
			glVertex3d(x - 0.5 * scale + s * 1.5 * scale, y + 0.0 * scale, z + 1.0 * scale);
			glVertex3d(x + 0.5 * scale + s * 1.5 * scale, y + 0.0 * scale, z - 1.0 * scale);
			glVertex3d(x - 0.5 * scale + s * 1.5 * scale, y + 0.0 * scale, z - 1.0 * scale);
		}
		if (string[s] == '1')
		{
			glVertex3d(x + 0.5 * scale + s * 1.5 * scale, y + 0.0 * scale, z + 1.0 * scale);
			glVertex3d(x + 0.5 * scale + s * 1.5 * scale, y + 0.0 * scale, z - 1.0 * scale);
		}
		if (string[s] == '2')
		{
			glVertex3d(x - 0.5 * scale + s * 1.5 * scale, y + 0.0 * scale, z + 1.0 * scale);
			glVertex3d(x + 0.5 * scale + s * 1.5 * scale, y + 0.0 * scale, z + 1.0 * scale);
			glVertex3d(x + 0.5 * scale + s * 1.5 * scale, y + 0.0 * scale, z + 1.0 * scale);
			glVertex3d(x + 0.5 * scale + s * 1.5 * scale, y + 0.0 * scale, z + 0.0 * scale);
			glVertex3d(x + 0.5 * scale + s * 1.5 * scale, y + 0.0 * scale, z + 0.0 * scale);
			glVertex3d(x - 0.5 * scale + s * 1.5 * scale, y + 0.0 * scale, z + 0.0 * scale);
			glVertex3d(x - 0.5 * scale + s * 1.5 * scale, y + 0.0 * scale, z + 0.0 * scale);
			glVertex3d(x - 0.5 * scale + s * 1.5 * scale, y + 0.0 * scale, z - 1.0 * scale);
			glVertex3d(x - 0.5 * scale + s * 1.5 * scale, y + 0.0 * scale, z - 1.0 * scale);
			glVertex3d(x + 0.5 * scale + s * 1.5 * scale, y + 0.0 * scale, z - 1.0 * scale);
		}
		if (string[s] == '3')
		{
			glVertex3d(x - 0.5 * scale + s * 1.5 * scale, y + 0.0 * scale, z + 1.0 * scale);
			glVertex3d(x + 0.5 * scale + s * 1.5 * scale, y + 0.0 * scale, z + 1.0 * scale);
			glVertex3d(x - 0.5 * scale + s * 1.5 * scale, y + 0.0 * scale, z - 0.0 * scale);
			glVertex3d(x + 0.5 * scale + s * 1.5 * scale, y + 0.0 * scale, z - 0.0 * scale);
			glVertex3d(x - 0.5 * scale + s * 1.5 * scale, y + 0.0 * scale, z - 1.0 * scale);
			glVertex3d(x + 0.5 * scale + s * 1.5 * scale, y + 0.0 * scale, z - 1.0 * scale);
			glVertex3d(x + 0.5 * scale + s * 1.5 * scale, y + 0.0 * scale, z + 1.0 * scale);
			glVertex3d(x + 0.5 * scale + s * 1.5 * scale, y + 0.0 * scale, z - 1.0 * scale);
		}
		if (string[s] == '4')
		{
			glVertex3d(x - 0.5 * scale + s * 1.5 * scale, y + 0.0 * scale, z + 1.0 * scale);
			glVertex3d(x - 0.5 * scale + s * 1.5 * scale, y + 0.0 * scale, z + 0.0 * scale);
			glVertex3d(x + 0.5 * scale + s * 1.5 * scale, y + 0.0 * scale, z + 1.0 * scale);
			glVertex3d(x + 0.5 * scale + s * 1.5 * scale, y + 0.0 * scale, z - 1.0 * scale);
			glVertex3d(x - 0.5 * scale + s * 1.5 * scale, y + 0.0 * scale, z + 0.0 * scale);
			glVertex3d(x + 0.5 * scale + s * 1.5 * scale, y + 0.0 * scale, z + 0.0 * scale);
		}
		if (string[s] == '5')
		{
			glVertex3d(x - 0.5 * scale + s * 1.5 * scale, y + 0.0 * scale, z + 1.0 * scale);
			glVertex3d(x + 0.5 * scale + s * 1.5 * scale, y + 0.0 * scale, z + 1.0 * scale);
			glVertex3d(x - 0.5 * scale + s * 1.5 * scale, y + 0.0 * scale, z + 1.0 * scale);
			glVertex3d(x - 0.5 * scale + s * 1.5 * scale, y + 0.0 * scale, z + 0.0 * scale);
			glVertex3d(x + 0.5 * scale + s * 1.5 * scale, y + 0.0 * scale, z + 0.0 * scale);
			glVertex3d(x - 0.5 * scale + s * 1.5 * scale, y + 0.0 * scale, z + 0.0 * scale);
			glVertex3d(x + 0.5 * scale + s * 1.5 * scale, y + 0.0 * scale, z + 0.0 * scale);
			glVertex3d(x + 0.5 * scale + s * 1.5 * scale, y + 0.0 * scale, z - 1.0 * scale);
			glVertex3d(x - 0.5 * scale + s * 1.5 * scale, y + 0.0 * scale, z - 1.0 * scale);
			glVertex3d(x + 0.5 * scale + s * 1.5 * scale, y + 0.0 * scale, z - 1.0 * scale);
		}
		if (string[s] == '6')
		{
			glVertex3d(x - 0.5 * scale + s * 1.5 * scale, y + 0.0 * scale, z + 1.0 * scale);
			glVertex3d(x + 0.5 * scale + s * 1.5 * scale, y + 0.0 * scale, z + 1.0 * scale);
			glVertex3d(x - 0.5 * scale + s * 1.5 * scale, y + 0.0 * scale, z + 1.0 * scale);
			glVertex3d(x - 0.5 * scale + s * 1.5 * scale, y + 0.0 * scale, z - 1.0 * scale);
			glVertex3d(x + 0.5 * scale + s * 1.5 * scale, y + 0.0 * scale, z + 0.0 * scale);
			glVertex3d(x - 0.5 * scale + s * 1.5 * scale, y + 0.0 * scale, z + 0.0 * scale);
			glVertex3d(x + 0.5 * scale + s * 1.5 * scale, y + 0.0 * scale, z + 0.0 * scale);
			glVertex3d(x + 0.5 * scale + s * 1.5 * scale, y + 0.0 * scale, z - 1.0 * scale);
			glVertex3d(x - 0.5 * scale + s * 1.5 * scale, y + 0.0 * scale, z - 1.0 * scale);
			glVertex3d(x + 0.5 * scale + s * 1.5 * scale, y + 0.0 * scale, z - 1.0 * scale);
		}
		if (string[s] == '7')
		{
			glVertex3d(x - 0.5 * scale + s * 1.5 * scale, y + 0.0 * scale, z + 1.0 * scale);
			glVertex3d(x + 0.5 * scale + s * 1.5 * scale, y + 0.0 * scale, z + 1.0 * scale);
			glVertex3d(x + 0.5 * scale + s * 1.5 * scale, y + 0.0 * scale, z + 1.0 * scale);
			glVertex3d(x + 0.5 * scale + s * 1.5 * scale, y + 0.0 * scale, z - 1.0 * scale);
		}
		if (string[s] == '8')
		{
			glVertex3d(x - 0.5 * scale + s * 1.5 * scale, y + 0.0 * scale, z + 0.0 * scale);
			glVertex3d(x + 0.5 * scale + s * 1.5 * scale, y + 0.0 * scale, z + 0.0 * scale);
			glVertex3d(x + 0.5 * scale + s * 1.5 * scale, y + 0.0 * scale, z + 1.0 * scale);
			glVertex3d(x + 0.5 * scale + s * 1.5 * scale, y + 0.0 * scale, z - 1.0 * scale);
			glVertex3d(x - 0.5 * scale + s * 1.5 * scale, y + 0.0 * scale, z + 1.0 * scale);
			glVertex3d(x - 0.5 * scale + s * 1.5 * scale, y + 0.0 * scale, z - 1.0 * scale);
			glVertex3d(x + 0.5 * scale + s * 1.5 * scale, y + 0.0 * scale, z + 1.0 * scale);
			glVertex3d(x - 0.5 * scale + s * 1.5 * scale, y + 0.0 * scale, z + 1.0 * scale);
			glVertex3d(x + 0.5 * scale + s * 1.5 * scale, y + 0.0 * scale, z - 1.0 * scale);
			glVertex3d(x - 0.5 * scale + s * 1.5 * scale, y + 0.0 * scale, z - 1.0 * scale);
		}
		if (string[s] == '9')
		{
			glVertex3d(x - 0.5 * scale + s * 1.5 * scale, y + 0.0 * scale, z + 0.0 * scale);
			glVertex3d(x + 0.5 * scale + s * 1.5 * scale, y + 0.0 * scale, z + 0.0 * scale);
			glVertex3d(x + 0.5 * scale + s * 1.5 * scale, y + 0.0 * scale, z + 1.0 * scale);
			glVertex3d(x + 0.5 * scale + s * 1.5 * scale, y + 0.0 * scale, z - 1.0 * scale);
			glVertex3d(x - 0.5 * scale + s * 1.5 * scale, y + 0.0 * scale, z + 1.0 * scale);
			glVertex3d(x - 0.5 * scale + s * 1.5 * scale, y + 0.0 * scale, z + 0.0 * scale);
			glVertex3d(x + 0.5 * scale + s * 1.5 * scale, y + 0.0 * scale, z + 1.0 * scale);
			glVertex3d(x - 0.5 * scale + s * 1.5 * scale, y + 0.0 * scale, z + 1.0 * scale);
			glVertex3d(x + 0.5 * scale + s * 1.5 * scale, y + 0.0 * scale, z - 1.0 * scale);
			glVertex3d(x - 0.5 * scale + s * 1.5 * scale, y + 0.0 * scale, z - 1.0 * scale);
		}
	}
	glEnd();
}

C_Vector3D C_Model::getGeomCenter()
{
	C_Vector3D geom(0, 0, 0);
	std::list<const QList<C_Vector3D> *> objects;

	for (int s = 0; s != Surfaces.length(); s++)
	{
		const C_Surface &surface = Surfaces[s];

		if (surface.drawScatteredData ||
				surface.drawConvexHull ||
				surface.drawFaces ||
				surface.drawEdges)
		{
			if (surface.SDs.length() > 0)
				objects.push_back(&surface.SDs);
		}

		if (surface.drawIntEdges ||
				surface.drawIntVertices ||
				surface.drawConstraints)
		{
			for (int n = 0; n < surface.Intersections.length(); n++)
			{
				const C_Line *line = surface.Intersections[n];
				if (line->Ns.length() > 0)
					objects.push_back(&line->Ns);
			}
		}

		if (surface.drawConstraints)
		{
			for (int n = 0; n < surface.Constraints.length(); n++)
			{
				const C_Line *line = &surface.Constraints[n];
				if (line->Ns.length() > 0)
					objects.push_back(&line->Ns);
			}
		}
	}

	for (int p = 0; p != Polylines.length(); p++)
	{
		const C_Polyline &polyline = Polylines[p];

		if (polyline.drawScatteredData ||
				polyline.drawEdges ||
				polyline.drawVertices)
		{
			if (polyline.SDs.length() > 0)
				objects.push_back(&polyline.SDs);
		}

		if (polyline.drawIntVertices)
		{
			for (int n = 0; n < polyline.Intersections.length(); n++)
			{
				const C_Line *line = polyline.Intersections[n];
				if (line->Ns.length() > 0)
					objects.push_back(&line->Ns);
			}
		}

		if (polyline.drawConstraints)
		{
			for (int n = 0; n < polyline.Constraints.length(); n++)
			{
				const C_Line *line = &polyline.Constraints[n];
				if (line->Ns.length() > 0)
					objects.push_back(&line->Ns);
			}
		}
	}

	std::list<const QList<C_Vector3D> *>::const_iterator it;
	for (it = objects.cbegin(); it != objects.cend(); ++it)
	{
		const QList<C_Vector3D> &points = **it;

		C_Vector3D center(0, 0, 0);
		for (int n = 0; n < points.length(); n++)
			center += points[n];

		center /= points.length();
		geom += center;
	}

	if (objects.size() == 0)
		return geom;

	return geom / objects.size();
}

bool C_Tetrahedron::is_on_same_side(const C_Vector3D &v1, const C_Vector3D &v2,
																		const C_Vector3D &v3, const C_Vector3D &v4,
																		const C_Vector3D &p) const
{
	C_Vector3D normal;
	cross(v2 - v1, v3 - v1, &normal);

	return sign(dot(normal, v4 - v1)) == sign(dot(normal, p - v1));
}

bool C_Tetrahedron::encloses_point(const C_Vector3D &p) const
{
	const C_Vector3D &v1 = Ns[0];
	const C_Vector3D &v2 = Ns[1];
	const C_Vector3D &v3 = Ns[2];
	const C_Vector3D &v4 = Ns[3];

	return is_on_same_side(v1, v2, v3, v4, p) &&
				 is_on_same_side(v2, v3, v4, v1, p) &&
				 is_on_same_side(v3, v4, v1, v2, p) &&
				 is_on_same_side(v4, v1, v2, v3, p);
}

void C_Mesh3D::getCoordinates(long pointnumber, C_Vector3D &point) const
{
	double p[3];
	getCoordinates(pointnumber, p);
	point.setX(p[0]);
	point.setY(p[1]);
	point.setZ(p[2]);
}

void C_Mesh3D::getCoordinates(long pointnumber, double *point) const
{
	point[0] = this->pointlist[pointnumber * 3 + 0];
	if (fabs(point[0]) < 1e-12)
		point[0] = 0;
	point[1] = this->pointlist[pointnumber * 3 + 1];
	if (fabs(point[1]) < 1e-12)
		point[1] = 0;
	point[2] = this->pointlist[pointnumber * 3 + 2];
	if (fabs(point[2]) < 1e-12)
		point[2] = 0;
}

void C_Mesh3D::getNormalOfTriangle(long trianglenumber, double *normal)
{
	double point[3][3];
	double diff[2][3];
	double cross[3];
	double norm;
	for (int p = 0; p != 3; p++)
		this->getCoordinates(this->trianglelist[trianglenumber * 3 + p], point[p]);
	for (int c = 0; c != 3; c++)
		diff[0][c] = point[1][c] - point[0][c];
	for (int c = 0; c != 3; c++)
		diff[1][c] = point[2][c] - point[0][c];
	cross[0] = diff[0][1] * diff[1][2] - diff[0][2] * diff[1][1];
	cross[1] = diff[0][2] * diff[1][0] - diff[0][0] * diff[1][2];
	cross[2] = diff[0][0] * diff[1][1] - diff[0][1] * diff[1][0];
	norm = sqrt(cross[0] * cross[0] + cross[1] * cross[1] + cross[2] * cross[2]);
	normal[0] = cross[0] / norm;
	normal[1] = cross[1] / norm;
	normal[2] = cross[2] / norm;
}

void C_Mesh3D::getNormalOfTetrahedron(long tetrahedronnumber, int face, double *normal)
{
	double point[4][3];
	double diff[2][3];
	double cross[3];
	double norm;
	for (int p = 0; p != 4; p++)
		this->getCoordinates(this->tetrahedronlist[tetrahedronnumber * 4 + p], point[p]);
	if (face == 0)
	{
		diff[0][0] = point[1][0] - point[0][0];
		diff[0][1] = point[1][1] - point[0][1];
		diff[0][2] = point[1][2] - point[0][2];
		diff[1][0] = point[2][0] - point[0][0];
		diff[1][1] = point[2][1] - point[0][1];
		diff[1][2] = point[2][2] - point[0][2];
	}
	if (face == 1)
	{
		diff[0][0] = point[1][0] - point[0][0];
		diff[0][1] = point[1][1] - point[0][1];
		diff[0][2] = point[1][2] - point[0][2];
		diff[1][0] = point[3][0] - point[0][0];
		diff[1][1] = point[3][1] - point[0][1];
		diff[1][2] = point[3][2] - point[0][2];
	}
	if (face == 2)
	{
		diff[0][0] = point[2][0] - point[1][0];
		diff[0][1] = point[2][1] - point[1][1];
		diff[0][2] = point[2][2] - point[1][2];
		diff[1][0] = point[3][0] - point[1][0];
		diff[1][1] = point[3][1] - point[1][1];
		diff[1][2] = point[3][2] - point[1][2];
	}
	if (face == 3)
	{
		diff[0][0] = point[0][0] - point[2][0];
		diff[0][1] = point[0][1] - point[2][1];
		diff[0][2] = point[0][2] - point[2][2];
		diff[1][0] = point[3][0] - point[2][0];
		diff[1][1] = point[3][1] - point[2][1];
		diff[1][2] = point[3][2] - point[2][2];
	}
	cross[0] = diff[0][1] * diff[1][2] - diff[0][2] * diff[1][1];
	cross[1] = diff[0][2] * diff[1][0] - diff[0][0] * diff[1][2];
	cross[2] = diff[0][0] * diff[1][1] - diff[0][1] * diff[1][0];
	norm = sqrt(cross[0] * cross[0] + cross[1] * cross[1] + cross[2] * cross[2]);
	normal[0] = cross[0] / norm;
	normal[1] = cross[1] / norm;
	normal[2] = cross[2] / norm;
}

bool C_Mesh3D::isPointInsideAnyMaterial(const C_Vector3D &p) const
{
	for (int t = 0; t < numberoftetrahedra; t++)
	{
		C_Tetrahedron tetrahedron;
		for (int p = 0; p != 4; p++)
			getCoordinates(tetrahedronlist[t * 4 + p], tetrahedron.Ns[p]);

		if (tetrahedron.encloses_point(p))
			return true;
	}

	return false;
}

void C_Mesh3D::getCenterOfTriangle(long trianglenumber, double *center)
{
	double point[3][3];
	for (int p = 0; p != 3; p++)
		this->getCoordinates(this->trianglelist[trianglenumber * 3 + p], point[p]);
	center[0] = (point[0][0] + point[1][0] + point[2][0]) / 3;
	center[1] = (point[0][1] + point[1][1] + point[2][1]) / 3;
	center[2] = (point[0][2] + point[1][2] + point[2][2]) / 3;
}

void C_Mesh3D::getCenterOfTetrahedron(long tetrahedronnumber, double *center)
{
	double point[4][3];
	for (int p = 0; p != 4; p++)
		this->getCoordinates(this->tetrahedronlist[tetrahedronnumber * 4 + p], point[p]);
	center[0] = (point[0][0] + point[1][0] + point[2][0] + point[3][0]) / 4;
	center[1] = (point[0][1] + point[1][1] + point[2][1] + point[3][1]) / 4;
	center[2] = (point[0][2] + point[1][2] + point[2][2] + point[3][2]) / 4;
}

C_Mesh3D::C_Mesh3D()
{
	this->numberofpoints = 0;
	this->numberofedges = 0;
	this->numberoftriangles = 0;
	this->numberoftetrahedra = 0;
}

C_Mesh3D::~C_Mesh3D()
{
	this->pointlist.clear();
	this->edgelist.clear();
	this->edgemarkerlist.clear();
	this->trianglelist.clear();
	this->trianglemarkerlist.clear();
	this->tetrahedronlist.clear();
	this->tetrahedronmarkerlist.clear();
	this->numberofpoints = 0;
	this->numberofedges = 0;
	this->numberoftriangles = 0;
	this->numberoftetrahedra = 0;
}

void C_PLC::readPLCFile()
{
	QFile file(fileName);
<<<<<<< HEAD
	if (!file.open(QIODevice::ReadOnly | QIODevice::Text))
=======
    if (!file.open(QIODevice::ReadOnly | QIODevice::Text))
>>>>>>> 0f66d14e
		return;
	QTextStream in(&file);
	QString line;
	while (!in.atEnd())
	{
		line = in.readLine().simplified();
<<<<<<< HEAD
		if (line.startsWith("v "))
=======
        if (line.startsWith("v "))
>>>>>>> 0f66d14e
		{
			C_Vector3D N;
			N.setX(line.section(" ", 1, 1).toDouble());
			N.setY(line.section(" ", 2, 2).toDouble());
			N.setZ(line.section(" ", 3, 4).toDouble());
			Ns.append(N);
		}
<<<<<<< HEAD
		else if (line.startsWith("f "))
		{
			C_Triangle T;
			T.Ns[0] = &Ns[line.section(" ", 1, 1).toInt() - 1];
			T.Ns[0]->triID = line.section(" ", 1, 1).toInt() - 1;
			T.Ns[1] = &Ns[line.section(" ", 2, 2).toInt() - 1];
			T.Ns[1]->triID = line.section(" ", 2, 2).toInt() - 1;
			T.Ns[2] = &Ns[line.section(" ", 3, 3).toInt() - 1];
			T.Ns[2]->triID = line.section(" ", 3, 3).toInt() - 1;
			T.setNormalVector();
			Ts.append(T);
=======
        else if (line.startsWith("f "))
		{
            C_Triangle T;
            T.Ns[0] = &Ns[line.section(" ", 1, 1).toInt() - 1];
            T.Ns[0]->triID = line.section(" ", 1, 1).toInt() - 1;
            T.Ns[1] = &Ns[line.section(" ", 2, 2).toInt() - 1];
            T.Ns[1]->triID = line.section(" ", 2, 2).toInt() - 1;
            T.Ns[2] = &Ns[line.section(" ", 3, 3).toInt() - 1];
            T.Ns[2]->triID = line.section(" ", 3, 3).toInt() - 1;
            T.setNormalVector();
            Ts.append(T);
>>>>>>> 0f66d14e
		}
	}
}

void C_PLC::meshPLC(QString switches)
{
<<<<<<< HEAD
	tetgenio in, out;
	tetgenio::facet *f;
	tetgenio::polygon *p;
	// All indices start from 0
	in.firstnumber = 0;
	in.numberofpoints = this->Ns.length();
	in.pointlist = new REAL[in.numberofpoints * 3];

	for (int n = 0; n != this->Ns.length(); n++)
	{
		in.pointlist[n * 3 + 0] = this->Ns[n].x();
		in.pointlist[n * 3 + 1] = this->Ns[n].y();
		in.pointlist[n * 3 + 2] = this->Ns[n].z();
	}

	in.numberoffacets = this->Ts.length();
	in.facetlist = new tetgenio::facet[in.numberoffacets];
	in.facetmarkerlist = new int[in.numberoffacets];

	for (int t = 0; t != this->Ts.length(); t++)
	{
		f = &in.facetlist[t];
		f->numberofpolygons = 1;
		f->polygonlist = new tetgenio::polygon[f->numberofpolygons];
		f->numberofholes = 0;
		f->holelist = NULL;
		p = &f->polygonlist[0];
		p->numberofvertices = 3;
		p->vertexlist = new int[p->numberofvertices];
		p->vertexlist[0] = this->Ts[t].Ns[0]->triID;
		p->vertexlist[1] = this->Ts[t].Ns[1]->triID;
		p->vertexlist[2] = this->Ts[t].Ns[2]->triID;
	}

	// Output the PLC to files 'barin.node' and 'barin.poly'.
	if (QFileInfo(QDir::currentPath()).isWritable())
	{
		in.save_nodes(const_cast<char *>("in"));
		in.save_edges(const_cast<char *>("in"));
		in.save_poly(const_cast<char *>("in"));
	}

	// Tetrahedralize the PLC
	QString Attr = switches;
	try
	{
		tetrahedralize((char *)Attr.toLatin1().data(), &in, &out, NULL, NULL);
	}
	catch (int x)
	{
		printf("tetgen failed\n");
		switch (x)
		{
		case 1: // Out of memory.
			printf("Error:  Out of memory.\n");
			emit PrintError("Out of memory.");
			break;
		case 2: // Encounter an internal error.
			printf("Please report this bug to Hang.Si@wias-berlin.de. Include\n");
			printf("  the message above, your input data set, and the exact\n");
			printf("  command line you used to run this program, thank you.\n");
			emit PrintError("An internal error has occured.");
			break;
		case 3:
			printf("A self-intersection was detected. Program stopped.\n");
			printf("Hint: use -d option to detect all self-intersections.\n");
			emit PrintError("A self-intersection was detected.");
			break;
		case 4:
			printf("A very small input feature size was detected. Program stopped.\n");
			emit PrintError("A very small input feature size was detected.");
			break;
		case 5:
			printf("Two very close input facets were detected. Program stopped.\n");
			printf("Hint: use -Y option to avoid adding Steiner points in boundary.\n");
			emit PrintError("Two very close input facets were detected.");
			break;
		case 10:
			printf("An input error was detected. Program stopped.\n");
			emit PrintError("Input error, please verify your input data.");
			break;
		} // switch (x)
		return;
	}

	if (QFileInfo(QDir::currentPath()).isWritable())
	{
		out.save_nodes(const_cast<char *>("out"));
		out.save_elements(const_cast<char *>("out"));
		out.save_faces(const_cast<char *>("out"));
		out.save_edges(const_cast<char *>("out"));
		out.save_poly(const_cast<char *>("out"));
		out.save_faces2smesh(const_cast<char *>("out"));
	}

	/*if (this->Mesh)
	{
			delete this->Mesh;
			this->Mesh = 0;
	}
	this->Mesh = new C_Mesh3D;

	Mesh->numberofpoints = out.numberofpoints;
	for (int p = 0; p < out.numberofpoints; p++)
	{
			this->Mesh->pointlist.append(out.pointlist[p * 3 + 0]);
			this->Mesh->pointlist.append(out.pointlist[p * 3 + 1]);
			this->Mesh->pointlist.append(out.pointlist[p * 3 + 2]);
	}

	for (int e = 0; e < out.numberofedges; e++)
	{
			if (out.edgemarkerlist[e] >= 2 && out.edgemarkerlist[e] < (this->Polylines.length() + 2))
			{ // currently "0" ad "1" are not working!!! bug of tetgen
					this->Mesh->edgelist.append(out.edgelist[2 * e + 0]);
					this->Mesh->edgelist.append(out.edgelist[2 * e + 1]);
					this->Mesh->edgemarkerlist.append(out.edgemarkerlist[e] - 2); // currently "0" ad "1" are not working!!! bug of tetgen
			}
	}
	Mesh->numberofedges = this->Mesh->edgemarkerlist.length();

	for (int f = 0; f < out.numberoftrifaces; f++)
	{
			if (out.trifacemarkerlist[f] >= 0 && out.trifacemarkerlist[f] < this->Surfaces.length())
			{
					this->Mesh->trianglelist.append(out.trifacelist[3 * f + 0]);
					this->Mesh->trianglelist.append(out.trifacelist[3 * f + 1]);
					this->Mesh->trianglelist.append(out.trifacelist[3 * f + 2]);
					this->Mesh->trianglemarkerlist.append(out.trifacemarkerlist[f]);
			}
	}
	Mesh->numberoftriangles = this->Mesh->trianglemarkerlist.length();

	for (int t = 0; t < out.numberoftetrahedra; t++)
	{
			if (out.tetrahedronattributelist[t] >= 0 && out.tetrahedronattributelist[t] < this->Mats.length())
			{
					this->Mesh->tetrahedronlist.append(out.tetrahedronlist[4 * t + 0]);
					this->Mesh->tetrahedronlist.append(out.tetrahedronlist[4 * t + 1]);
					this->Mesh->tetrahedronlist.append(out.tetrahedronlist[4 * t + 2]);
					this->Mesh->tetrahedronlist.append(out.tetrahedronlist[4 * t + 3]);
					this->Mesh->tetrahedronmarkerlist.append(out.tetrahedronattributelist[t]);
			}
	}
	Mesh->numberoftetrahedra = this->Mesh->tetrahedronmarkerlist.length();

	emit ModelInfoChanged();*/
=======
    tetgenio in, out;
    tetgenio::facet *f;
    tetgenio::polygon *p;
    // All indices start from 0
    in.firstnumber = 0;
    in.numberofpoints = this->Ns.length();
    in.pointlist = new REAL[in.numberofpoints * 3];

    for (int n = 0; n != this->Ns.length(); n++){
        in.pointlist[n * 3 + 0] = this->Ns[n].x();
        in.pointlist[n * 3 + 1] = this->Ns[n].y();
        in.pointlist[n * 3 + 2] = this->Ns[n].z();
    }

    in.numberoffacets = this->Ts.length();
    in.facetlist = new tetgenio::facet[in.numberoffacets];
    in.facetmarkerlist = new int[in.numberoffacets];

    for (int t = 0; t != this->Ts.length(); t++){
        f = &in.facetlist[t];
        f->numberofpolygons = 1;
        f->polygonlist = new tetgenio::polygon[f->numberofpolygons];
        f->numberofholes = 0;
        f->holelist = NULL;
        p = &f->polygonlist[0];
        p->numberofvertices = 3;
        p->vertexlist = new int[p->numberofvertices];
        p->vertexlist[0] = this->Ts[t].Ns[0]->triID;
        p->vertexlist[1] = this->Ts[t].Ns[1]->triID;
        p->vertexlist[2] = this->Ts[t].Ns[2]->triID;
    }

    // Output the PLC to files 'barin.node' and 'barin.poly'.
    if (QFileInfo(QDir::currentPath()).isWritable())
    {
        in.save_nodes(const_cast<char *>("in"));
        in.save_edges(const_cast<char *>("in"));
        in.save_poly(const_cast<char *>("in"));
    }

    // Tetrahedralize the PLC
    QString Attr = switches;
    try
    {
        tetrahedralize((char *)Attr.toLatin1().data(), &in, &out, NULL, NULL);
    }
    catch (int x)
    {
        printf("tetgen failed\n");
        switch (x)
        {
        case 1: // Out of memory.
            printf("Error:  Out of memory.\n");
            emit PrintError("Out of memory.");
            break;
        case 2: // Encounter an internal error.
            printf("Please report this bug to Hang.Si@wias-berlin.de. Include\n");
            printf("  the message above, your input data set, and the exact\n");
            printf("  command line you used to run this program, thank you.\n");
            emit PrintError("An internal error has occured.");
            break;
        case 3:
            printf("A self-intersection was detected. Program stopped.\n");
            printf("Hint: use -d option to detect all self-intersections.\n");
            emit PrintError("A self-intersection was detected.");
            break;
        case 4:
            printf("A very small input feature size was detected. Program stopped.\n");
            emit PrintError("A very small input feature size was detected.");
            break;
        case 5:
            printf("Two very close input facets were detected. Program stopped.\n");
            printf("Hint: use -Y option to avoid adding Steiner points in boundary.\n");
            emit PrintError("Two very close input facets were detected.");
            break;
        case 10:
            printf("An input error was detected. Program stopped.\n");
            emit PrintError("Input error, please verify your input data.");
            break;
        } // switch (x)
        return;
    }

    if (QFileInfo(QDir::currentPath()).isWritable())
    {
        out.save_nodes(const_cast<char *>("out"));
        out.save_elements(const_cast<char *>("out"));
        out.save_faces(const_cast<char *>("out"));
        out.save_edges(const_cast<char *>("out"));
        out.save_poly(const_cast<char *>("out"));
        out.save_faces2smesh(const_cast<char *>("out"));
    }

    /*if (this->Mesh)
    {
        delete this->Mesh;
        this->Mesh = 0;
    }
    this->Mesh = new C_Mesh3D;

    Mesh->numberofpoints = out.numberofpoints;
    for (int p = 0; p < out.numberofpoints; p++)
    {
        this->Mesh->pointlist.append(out.pointlist[p * 3 + 0]);
        this->Mesh->pointlist.append(out.pointlist[p * 3 + 1]);
        this->Mesh->pointlist.append(out.pointlist[p * 3 + 2]);
    }

    for (int e = 0; e < out.numberofedges; e++)
    {
        if (out.edgemarkerlist[e] >= 2 && out.edgemarkerlist[e] < (this->Polylines.length() + 2))
        { // currently "0" ad "1" are not working!!! bug of tetgen
            this->Mesh->edgelist.append(out.edgelist[2 * e + 0]);
            this->Mesh->edgelist.append(out.edgelist[2 * e + 1]);
            this->Mesh->edgemarkerlist.append(out.edgemarkerlist[e] - 2); // currently "0" ad "1" are not working!!! bug of tetgen
        }
    }
    Mesh->numberofedges = this->Mesh->edgemarkerlist.length();

    for (int f = 0; f < out.numberoftrifaces; f++)
    {
        if (out.trifacemarkerlist[f] >= 0 && out.trifacemarkerlist[f] < this->Surfaces.length())
        {
            this->Mesh->trianglelist.append(out.trifacelist[3 * f + 0]);
            this->Mesh->trianglelist.append(out.trifacelist[3 * f + 1]);
            this->Mesh->trianglelist.append(out.trifacelist[3 * f + 2]);
            this->Mesh->trianglemarkerlist.append(out.trifacemarkerlist[f]);
        }
    }
    Mesh->numberoftriangles = this->Mesh->trianglemarkerlist.length();

    for (int t = 0; t < out.numberoftetrahedra; t++)
    {
        if (out.tetrahedronattributelist[t] >= 0 && out.tetrahedronattributelist[t] < this->Mats.length())
        {
            this->Mesh->tetrahedronlist.append(out.tetrahedronlist[4 * t + 0]);
            this->Mesh->tetrahedronlist.append(out.tetrahedronlist[4 * t + 1]);
            this->Mesh->tetrahedronlist.append(out.tetrahedronlist[4 * t + 2]);
            this->Mesh->tetrahedronlist.append(out.tetrahedronlist[4 * t + 3]);
            this->Mesh->tetrahedronmarkerlist.append(out.tetrahedronattributelist[t]);
        }
    }
    Mesh->numberoftetrahedra = this->Mesh->tetrahedronmarkerlist.length();

    emit ModelInfoChanged();*/
>>>>>>> 0f66d14e
}<|MERGE_RESOLUTION|>--- conflicted
+++ resolved
@@ -6730,22 +6730,15 @@
 void C_PLC::readPLCFile()
 {
 	QFile file(fileName);
-<<<<<<< HEAD
+	char *tmp_char = fileName.toLatin1().data();
 	if (!file.open(QIODevice::ReadOnly | QIODevice::Text))
-=======
-    if (!file.open(QIODevice::ReadOnly | QIODevice::Text))
->>>>>>> 0f66d14e
 		return;
 	QTextStream in(&file);
 	QString line;
 	while (!in.atEnd())
 	{
 		line = in.readLine().simplified();
-<<<<<<< HEAD
-		if (line.startsWith("v "))
-=======
-        if (line.startsWith("v "))
->>>>>>> 0f66d14e
+		if (line.startsWith("v"))
 		{
 			C_Vector3D N;
 			N.setX(line.section(" ", 1, 1).toDouble());
@@ -6753,330 +6746,88 @@
 			N.setZ(line.section(" ", 3, 4).toDouble());
 			Ns.append(N);
 		}
-<<<<<<< HEAD
-		else if (line.startsWith("f "))
-		{
-			C_Triangle T;
-			T.Ns[0] = &Ns[line.section(" ", 1, 1).toInt() - 1];
-			T.Ns[0]->triID = line.section(" ", 1, 1).toInt() - 1;
-			T.Ns[1] = &Ns[line.section(" ", 2, 2).toInt() - 1];
-			T.Ns[1]->triID = line.section(" ", 2, 2).toInt() - 1;
-			T.Ns[2] = &Ns[line.section(" ", 3, 3).toInt() - 1];
-			T.Ns[2]->triID = line.section(" ", 3, 3).toInt() - 1;
-			T.setNormalVector();
-			Ts.append(T);
-=======
-        else if (line.startsWith("f "))
-		{
-            C_Triangle T;
-            T.Ns[0] = &Ns[line.section(" ", 1, 1).toInt() - 1];
-            T.Ns[0]->triID = line.section(" ", 1, 1).toInt() - 1;
-            T.Ns[1] = &Ns[line.section(" ", 2, 2).toInt() - 1];
-            T.Ns[1]->triID = line.section(" ", 2, 2).toInt() - 1;
-            T.Ns[2] = &Ns[line.section(" ", 3, 3).toInt() - 1];
-            T.Ns[2]->triID = line.section(" ", 3, 3).toInt() - 1;
-            T.setNormalVector();
-            Ts.append(T);
->>>>>>> 0f66d14e
-		}
-	}
+		else if (line.startsWith("f"))
+		{
+			int counter = 0;
+			C_Triangle To;
+			int pos = line.section(" ", 1, 1).toInt() - 1;
+			To.Ns[0] = &Ns[pos];
+			To.Ns[0]->triID = counter++;
+			pos = line.section(" ", 2, 2).toInt() - 1;
+			To.Ns[1] = &Ns[pos];
+			To.Ns[1]->triID = counter++;
+			pos = line.section(" ", 3, 3).toInt() - 1;
+			To.Ns[2] = &Ns[pos];
+			To.Ns[2]->triID = counter++;
+			To.setNormalVector();
+			Ts.append(To);
+		}
+	}
+}
+
+void C_PLC::clearVertices()
+{
+	int dim = Ns.length();
+	double *x = new double[dim];
+	double *y = new double[dim];
+	double *z = new double[dim];
+	for (int s = 0; s != dim; s++)
+	{
+		x[s] = Ns[s].x();
+		y[s] = Ns[s].y();
+		z[s] = Ns[s].z();
+	}
+	quickSort(x, y, z, 0, dim - 1);
+	for (int s1 = 0; s1 != dim - 1; s1++)
+	{
+		if (x[s1] == x[s1 + 1])
+		{
+			if (y[s1] == y[s1 + 1])
+			{
+				if (z[s1] == z[s1 + 1])
+				{
+					for (int s2 = 0; s2 != Ns.length(); s2++)
+					{
+						if (x[s1] == Ns[s2].x())
+						{
+							if (y[s1] == Ns[s2].y())
+							{
+								if (z[s1] == Ns[s2].z())
+								{
+									this->Ns.removeAt(s2);
+									break;
+								}
+							}
+						}
+					}
+				}
+			}
+		}
+	}
+	delete[] x;
+	delete[] y;
+	delete[] z;
+}
+
+void C_PLC::makeVertices()
+{
+	GLuint list = glGenLists(1);
+	glNewList(list, GL_COMPILE);
+	glDisable(GL_LIGHT0);
+	glLightModelfv(GL_LIGHT_MODEL_AMBIENT, Cols.White);
+	glMaterialfv(GL_FRONT_AND_BACK, GL_AMBIENT_AND_DIFFUSE, Cols.LightBlue);
+	glBegin(GL_POINTS);
+	for (int s = 0; s != Ns.length(); s++)
+		glVertex3f(Ns[s].x(), Ns[s].y(), Ns[s].z());
+	glEnd();
+
+	glLightModelfv(GL_LIGHT_MODEL_AMBIENT, Cols.Grey);
+	glEnable(GL_LIGHT0);
+	glEndList();
+	listVertices = list;
 }
 
 void C_PLC::meshPLC(QString switches)
 {
-<<<<<<< HEAD
-	tetgenio in, out;
-	tetgenio::facet *f;
-	tetgenio::polygon *p;
-	// All indices start from 0
-	in.firstnumber = 0;
-	in.numberofpoints = this->Ns.length();
-	in.pointlist = new REAL[in.numberofpoints * 3];
-
-	for (int n = 0; n != this->Ns.length(); n++)
-	{
-		in.pointlist[n * 3 + 0] = this->Ns[n].x();
-		in.pointlist[n * 3 + 1] = this->Ns[n].y();
-		in.pointlist[n * 3 + 2] = this->Ns[n].z();
-	}
-
-	in.numberoffacets = this->Ts.length();
-	in.facetlist = new tetgenio::facet[in.numberoffacets];
-	in.facetmarkerlist = new int[in.numberoffacets];
-
-	for (int t = 0; t != this->Ts.length(); t++)
-	{
-		f = &in.facetlist[t];
-		f->numberofpolygons = 1;
-		f->polygonlist = new tetgenio::polygon[f->numberofpolygons];
-		f->numberofholes = 0;
-		f->holelist = NULL;
-		p = &f->polygonlist[0];
-		p->numberofvertices = 3;
-		p->vertexlist = new int[p->numberofvertices];
-		p->vertexlist[0] = this->Ts[t].Ns[0]->triID;
-		p->vertexlist[1] = this->Ts[t].Ns[1]->triID;
-		p->vertexlist[2] = this->Ts[t].Ns[2]->triID;
-	}
-
-	// Output the PLC to files 'barin.node' and 'barin.poly'.
-	if (QFileInfo(QDir::currentPath()).isWritable())
-	{
-		in.save_nodes(const_cast<char *>("in"));
-		in.save_edges(const_cast<char *>("in"));
-		in.save_poly(const_cast<char *>("in"));
-	}
-
-	// Tetrahedralize the PLC
-	QString Attr = switches;
-	try
-	{
-		tetrahedralize((char *)Attr.toLatin1().data(), &in, &out, NULL, NULL);
-	}
-	catch (int x)
-	{
-		printf("tetgen failed\n");
-		switch (x)
-		{
-		case 1: // Out of memory.
-			printf("Error:  Out of memory.\n");
-			emit PrintError("Out of memory.");
-			break;
-		case 2: // Encounter an internal error.
-			printf("Please report this bug to Hang.Si@wias-berlin.de. Include\n");
-			printf("  the message above, your input data set, and the exact\n");
-			printf("  command line you used to run this program, thank you.\n");
-			emit PrintError("An internal error has occured.");
-			break;
-		case 3:
-			printf("A self-intersection was detected. Program stopped.\n");
-			printf("Hint: use -d option to detect all self-intersections.\n");
-			emit PrintError("A self-intersection was detected.");
-			break;
-		case 4:
-			printf("A very small input feature size was detected. Program stopped.\n");
-			emit PrintError("A very small input feature size was detected.");
-			break;
-		case 5:
-			printf("Two very close input facets were detected. Program stopped.\n");
-			printf("Hint: use -Y option to avoid adding Steiner points in boundary.\n");
-			emit PrintError("Two very close input facets were detected.");
-			break;
-		case 10:
-			printf("An input error was detected. Program stopped.\n");
-			emit PrintError("Input error, please verify your input data.");
-			break;
-		} // switch (x)
-		return;
-	}
-
-	if (QFileInfo(QDir::currentPath()).isWritable())
-	{
-		out.save_nodes(const_cast<char *>("out"));
-		out.save_elements(const_cast<char *>("out"));
-		out.save_faces(const_cast<char *>("out"));
-		out.save_edges(const_cast<char *>("out"));
-		out.save_poly(const_cast<char *>("out"));
-		out.save_faces2smesh(const_cast<char *>("out"));
-	}
-
-	/*if (this->Mesh)
-	{
-			delete this->Mesh;
-			this->Mesh = 0;
-	}
-	this->Mesh = new C_Mesh3D;
-
-	Mesh->numberofpoints = out.numberofpoints;
-	for (int p = 0; p < out.numberofpoints; p++)
-	{
-			this->Mesh->pointlist.append(out.pointlist[p * 3 + 0]);
-			this->Mesh->pointlist.append(out.pointlist[p * 3 + 1]);
-			this->Mesh->pointlist.append(out.pointlist[p * 3 + 2]);
-	}
-
-	for (int e = 0; e < out.numberofedges; e++)
-	{
-			if (out.edgemarkerlist[e] >= 2 && out.edgemarkerlist[e] < (this->Polylines.length() + 2))
-			{ // currently "0" ad "1" are not working!!! bug of tetgen
-					this->Mesh->edgelist.append(out.edgelist[2 * e + 0]);
-					this->Mesh->edgelist.append(out.edgelist[2 * e + 1]);
-					this->Mesh->edgemarkerlist.append(out.edgemarkerlist[e] - 2); // currently "0" ad "1" are not working!!! bug of tetgen
-			}
-	}
-	Mesh->numberofedges = this->Mesh->edgemarkerlist.length();
-
-	for (int f = 0; f < out.numberoftrifaces; f++)
-	{
-			if (out.trifacemarkerlist[f] >= 0 && out.trifacemarkerlist[f] < this->Surfaces.length())
-			{
-					this->Mesh->trianglelist.append(out.trifacelist[3 * f + 0]);
-					this->Mesh->trianglelist.append(out.trifacelist[3 * f + 1]);
-					this->Mesh->trianglelist.append(out.trifacelist[3 * f + 2]);
-					this->Mesh->trianglemarkerlist.append(out.trifacemarkerlist[f]);
-			}
-	}
-	Mesh->numberoftriangles = this->Mesh->trianglemarkerlist.length();
-
-	for (int t = 0; t < out.numberoftetrahedra; t++)
-	{
-			if (out.tetrahedronattributelist[t] >= 0 && out.tetrahedronattributelist[t] < this->Mats.length())
-			{
-					this->Mesh->tetrahedronlist.append(out.tetrahedronlist[4 * t + 0]);
-					this->Mesh->tetrahedronlist.append(out.tetrahedronlist[4 * t + 1]);
-					this->Mesh->tetrahedronlist.append(out.tetrahedronlist[4 * t + 2]);
-					this->Mesh->tetrahedronlist.append(out.tetrahedronlist[4 * t + 3]);
-					this->Mesh->tetrahedronmarkerlist.append(out.tetrahedronattributelist[t]);
-			}
-	}
-	Mesh->numberoftetrahedra = this->Mesh->tetrahedronmarkerlist.length();
-
-	emit ModelInfoChanged();*/
-=======
-    tetgenio in, out;
-    tetgenio::facet *f;
-    tetgenio::polygon *p;
-    // All indices start from 0
-    in.firstnumber = 0;
-    in.numberofpoints = this->Ns.length();
-    in.pointlist = new REAL[in.numberofpoints * 3];
-
-    for (int n = 0; n != this->Ns.length(); n++){
-        in.pointlist[n * 3 + 0] = this->Ns[n].x();
-        in.pointlist[n * 3 + 1] = this->Ns[n].y();
-        in.pointlist[n * 3 + 2] = this->Ns[n].z();
-    }
-
-    in.numberoffacets = this->Ts.length();
-    in.facetlist = new tetgenio::facet[in.numberoffacets];
-    in.facetmarkerlist = new int[in.numberoffacets];
-
-    for (int t = 0; t != this->Ts.length(); t++){
-        f = &in.facetlist[t];
-        f->numberofpolygons = 1;
-        f->polygonlist = new tetgenio::polygon[f->numberofpolygons];
-        f->numberofholes = 0;
-        f->holelist = NULL;
-        p = &f->polygonlist[0];
-        p->numberofvertices = 3;
-        p->vertexlist = new int[p->numberofvertices];
-        p->vertexlist[0] = this->Ts[t].Ns[0]->triID;
-        p->vertexlist[1] = this->Ts[t].Ns[1]->triID;
-        p->vertexlist[2] = this->Ts[t].Ns[2]->triID;
-    }
-
-    // Output the PLC to files 'barin.node' and 'barin.poly'.
-    if (QFileInfo(QDir::currentPath()).isWritable())
-    {
-        in.save_nodes(const_cast<char *>("in"));
-        in.save_edges(const_cast<char *>("in"));
-        in.save_poly(const_cast<char *>("in"));
-    }
-
-    // Tetrahedralize the PLC
-    QString Attr = switches;
-    try
-    {
-        tetrahedralize((char *)Attr.toLatin1().data(), &in, &out, NULL, NULL);
-    }
-    catch (int x)
-    {
-        printf("tetgen failed\n");
-        switch (x)
-        {
-        case 1: // Out of memory.
-            printf("Error:  Out of memory.\n");
-            emit PrintError("Out of memory.");
-            break;
-        case 2: // Encounter an internal error.
-            printf("Please report this bug to Hang.Si@wias-berlin.de. Include\n");
-            printf("  the message above, your input data set, and the exact\n");
-            printf("  command line you used to run this program, thank you.\n");
-            emit PrintError("An internal error has occured.");
-            break;
-        case 3:
-            printf("A self-intersection was detected. Program stopped.\n");
-            printf("Hint: use -d option to detect all self-intersections.\n");
-            emit PrintError("A self-intersection was detected.");
-            break;
-        case 4:
-            printf("A very small input feature size was detected. Program stopped.\n");
-            emit PrintError("A very small input feature size was detected.");
-            break;
-        case 5:
-            printf("Two very close input facets were detected. Program stopped.\n");
-            printf("Hint: use -Y option to avoid adding Steiner points in boundary.\n");
-            emit PrintError("Two very close input facets were detected.");
-            break;
-        case 10:
-            printf("An input error was detected. Program stopped.\n");
-            emit PrintError("Input error, please verify your input data.");
-            break;
-        } // switch (x)
-        return;
-    }
-
-    if (QFileInfo(QDir::currentPath()).isWritable())
-    {
-        out.save_nodes(const_cast<char *>("out"));
-        out.save_elements(const_cast<char *>("out"));
-        out.save_faces(const_cast<char *>("out"));
-        out.save_edges(const_cast<char *>("out"));
-        out.save_poly(const_cast<char *>("out"));
-        out.save_faces2smesh(const_cast<char *>("out"));
-    }
-
-    /*if (this->Mesh)
-    {
-        delete this->Mesh;
-        this->Mesh = 0;
-    }
-    this->Mesh = new C_Mesh3D;
-
-    Mesh->numberofpoints = out.numberofpoints;
-    for (int p = 0; p < out.numberofpoints; p++)
-    {
-        this->Mesh->pointlist.append(out.pointlist[p * 3 + 0]);
-        this->Mesh->pointlist.append(out.pointlist[p * 3 + 1]);
-        this->Mesh->pointlist.append(out.pointlist[p * 3 + 2]);
-    }
-
-    for (int e = 0; e < out.numberofedges; e++)
-    {
-        if (out.edgemarkerlist[e] >= 2 && out.edgemarkerlist[e] < (this->Polylines.length() + 2))
-        { // currently "0" ad "1" are not working!!! bug of tetgen
-            this->Mesh->edgelist.append(out.edgelist[2 * e + 0]);
-            this->Mesh->edgelist.append(out.edgelist[2 * e + 1]);
-            this->Mesh->edgemarkerlist.append(out.edgemarkerlist[e] - 2); // currently "0" ad "1" are not working!!! bug of tetgen
-        }
-    }
-    Mesh->numberofedges = this->Mesh->edgemarkerlist.length();
-
-    for (int f = 0; f < out.numberoftrifaces; f++)
-    {
-        if (out.trifacemarkerlist[f] >= 0 && out.trifacemarkerlist[f] < this->Surfaces.length())
-        {
-            this->Mesh->trianglelist.append(out.trifacelist[3 * f + 0]);
-            this->Mesh->trianglelist.append(out.trifacelist[3 * f + 1]);
-            this->Mesh->trianglelist.append(out.trifacelist[3 * f + 2]);
-            this->Mesh->trianglemarkerlist.append(out.trifacemarkerlist[f]);
-        }
-    }
-    Mesh->numberoftriangles = this->Mesh->trianglemarkerlist.length();
-
-    for (int t = 0; t < out.numberoftetrahedra; t++)
-    {
-        if (out.tetrahedronattributelist[t] >= 0 && out.tetrahedronattributelist[t] < this->Mats.length())
-        {
-            this->Mesh->tetrahedronlist.append(out.tetrahedronlist[4 * t + 0]);
-            this->Mesh->tetrahedronlist.append(out.tetrahedronlist[4 * t + 1]);
-            this->Mesh->tetrahedronlist.append(out.tetrahedronlist[4 * t + 2]);
-            this->Mesh->tetrahedronlist.append(out.tetrahedronlist[4 * t + 3]);
-            this->Mesh->tetrahedronmarkerlist.append(out.tetrahedronattributelist[t]);
-        }
-    }
-    Mesh->numberoftetrahedra = this->Mesh->tetrahedronmarkerlist.length();
-
-    emit ModelInfoChanged();*/
->>>>>>> 0f66d14e
+	bool tmp = true;
 }